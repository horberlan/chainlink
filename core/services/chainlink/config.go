package chainlink

import (
<<<<<<< HEAD
	"fmt"

=======
>>>>>>> 254fa94b
	"github.com/pelletier/go-toml/v2"
	"github.com/spf13/viper"

<<<<<<< HEAD
	solcfg "github.com/smartcontractkit/chainlink-solana/pkg/solana/config"
	soldb "github.com/smartcontractkit/chainlink-solana/pkg/solana/db"
	stkcfg "github.com/smartcontractkit/chainlink-starknet/relayer/pkg/chainlink/config"
	stkdb "github.com/smartcontractkit/chainlink-starknet/relayer/pkg/chainlink/db"
	tercfg "github.com/smartcontractkit/chainlink-terra/pkg/terra/config"
	terdb "github.com/smartcontractkit/chainlink-terra/pkg/terra/db"
=======
	"github.com/smartcontractkit/chainlink/core/chains/starknet"
	"github.com/smartcontractkit/chainlink/core/chains/terra"
>>>>>>> 254fa94b

	evmcfg "github.com/smartcontractkit/chainlink/core/chains/evm/config/v2"
	"github.com/smartcontractkit/chainlink/core/chains/solana"
<<<<<<< HEAD
	starknet "github.com/smartcontractkit/chainlink/core/chains/starknet/types"
	tertyp "github.com/smartcontractkit/chainlink/core/chains/terra/types"
=======
>>>>>>> 254fa94b
	config "github.com/smartcontractkit/chainlink/core/config/v2"
	"github.com/smartcontractkit/chainlink/core/store/models"
	"github.com/smartcontractkit/chainlink/core/utils"
)

// Config is the root type used for TOML configuration.
//
// See docs at /docs/CONFIG.md generated via config.GenerateDocs from /internal/config/docs.toml
//
// When adding a new field:
//   - consider including a unit suffix with the field name
//   - TOML is limited to int64/float64, so fields requiring greater range/precision must use non-standard types
//     implementing encoding.TextMarshaler/TextUnmarshaler, like utils.Big and decimal.Decimal
//   - std lib types that don't implement encoding.TextMarshaler/TextUnmarshaler (time.Duration, url.URL, big.Int) won't
//     work as expected, and require wrapper types. See models.Duration, models.URL, utils.Big.
type Config struct {
	config.Core

	EVM evmcfg.EVMConfigs `toml:",omitempty"`

	Solana solana.SolanaConfigs `toml:",omitempty"`

<<<<<<< HEAD
	Starknet StarknetConfigs `toml:",omitempty"`

	Terra TerraConfigs `toml:",omitempty"`
=======
	Starknet starknet.StarknetConfigs `toml:",omitempty"`

	Terra terra.TerraConfigs `toml:",omitempty"`
>>>>>>> 254fa94b
}

// TOMLString returns a TOML encoded string.
func (c *Config) TOMLString() (string, error) {
	b, err := toml.Marshal(c)
	if err != nil {
		return "", err
	}
	return string(b), nil
}

func (c *Config) Validate() error {
	return config.Validate(c)
}

// setDefaults initializes unset fields with default values.
func (c *Config) setDefaults() {
	core := config.CoreDefaults()
	core.SetFrom(&c.Core)
	c.Core = core

	for i := range c.EVM {
		if input := c.EVM[i]; input == nil {
			ch, _ := evmcfg.Defaults(nil)
			c.EVM[i] = &evmcfg.EVMConfig{Chain: ch}
		} else {
			ch, _ := evmcfg.Defaults(input.ChainID)
			ch.SetFrom(&input.Chain)
			input.Chain = ch
		}
	}

	for i := range c.Solana {
		if c.Solana[i] == nil {
			c.Solana[i] = new(solana.SolanaConfig)
		}
		c.Solana[i].Chain.SetDefaults()
	}

	for i := range c.Starknet {
		if c.Starknet[i] == nil {
			c.Starknet[i] = new(starknet.StarknetConfig)
		}
		c.Starknet[i].Chain.SetDefaults()
	}

	for i := range c.Terra {
		if c.Terra[i] == nil {
			c.Terra[i] = new(terra.TerraConfig)
		}
		c.Terra[i].Chain.SetDefaults()
	}
}

type Secrets struct {
	config.Secrets
}

func (s *Secrets) Validate() error {
	return config.Validate(s)
}

// SetOverrides overrides fields with values from ENV vars and password files.
func (s *Secrets) SetOverrides(keystorePasswordFileName, vrfPasswordFileName *string) error {
	// Override DB and Explorer secrets from ENV vars, if present
	v := viper.New()
	v.AutomaticEnv()
	//TODO CL_ prefix: https://app.shortcut.com/chainlinklabs/story/23679/prefix-all-env-vars-with-cl
	if dbURL := v.GetString("DATABASE_URL"); dbURL != "" {
		parsedURL, err := models.ParseURL(dbURL)
		if err != nil {
			return err
		}
		s.DatabaseURL = parsedURL
	}
	if dbBackupUrl := v.GetString("DATABASE_BACKUP_URL"); dbBackupUrl != "" {
		parsedURL, err := models.ParseURL(dbBackupUrl)
		if err != nil {
			return err
		}
		s.DatabaseBackupURL = parsedURL
	}
	if explorerKey := v.GetString("EXPLORER_ACCESS_KEY"); explorerKey != "" {
		s.ExplorerAccessKey = &explorerKey
	}
	if explorerSecret := v.GetString("EXPLORER_SECRET"); explorerSecret != "" {
		s.ExplorerSecret = &explorerSecret
	}

	// Override Keystore and VRF passwords from corresponding files, if present
	if keystorePasswordFileName != nil {
		keystorePwd, err := utils.PasswordFromFile(*keystorePasswordFileName)
		if err != nil {
			return err
		}
		s.KeystorePassword = &keystorePwd
	}
	if vrfPasswordFileName != nil {
		vrfPwd, err := utils.PasswordFromFile(*vrfPasswordFileName)
		if err != nil {
			return err
		}
		s.VRFPassword = &vrfPwd
	}
	return nil
<<<<<<< HEAD
}

type EVMConfigs []*EVMConfig

func (cs EVMConfigs) ValidateConfig() (err error) {
	chainIDs := map[string]struct{}{}
	for i, c := range cs {
		if c.ChainID == nil {
			continue
		}
		chainID := c.ChainID.String()
		if chainID == "" {
			continue
		}
		if _, ok := chainIDs[chainID]; ok {
			err = multierr.Append(err, config.ErrInvalid{Name: fmt.Sprintf("%d: ChainID", i), Msg: "duplicate - must be unique", Value: chainID})
		} else {
			chainIDs[chainID] = struct{}{}
		}
	}
	return
}

type EVMNodes []*evmcfg.Node

func (ns EVMNodes) ValidateConfig() (err error) {
	names := map[string]struct{}{}
	for i, n := range ns {
		if n.Name == nil || *n.Name == "" {
			continue
		}
		if _, ok := names[*n.Name]; ok {
			err = multierr.Append(err, config.ErrInvalid{Name: fmt.Sprintf("%d: Name", i), Msg: "duplicate - must be unique", Value: *n.Name})
		}
		names[*n.Name] = struct{}{}
	}
	return
}

type EVMConfig struct {
	ChainID *utils.Big
	Enabled *bool
	evmcfg.Chain
	Nodes EVMNodes
}

// Ensure that the embedded struct will be validated (w/o requiring a pointer receiver).
var _ config.Validated = evmcfg.Chain{}

func (c *EVMConfig) setFromDB(ch evmtyp.DBChain, nodes []evmtyp.Node) error {
	c.ChainID = &ch.ID
	c.Enabled = &ch.Enabled

	if err := c.Chain.SetFromDB(ch.Cfg); err != nil {
		return err
	}
	for _, db := range nodes {
		var n evmcfg.Node
		if err := n.SetFromDB(db); err != nil {
			return err
		}
		c.Nodes = append(c.Nodes, &n)
	}
	return nil
}

func (c *EVMConfig) ValidateConfig() (err error) {
	if c.ChainID == nil {
		err = multierr.Append(err, config.ErrMissing{Name: "ChainID", Msg: "required for all chains"})
	} else if c.ChainID.String() == "" {
		err = multierr.Append(err, config.ErrEmpty{Name: "ChainID", Msg: "required for all chains"})
	}

	return
}

type SolanaConfigs []*SolanaConfig

func (cs SolanaConfigs) ValidateConfig() (err error) {
	chainIDs := map[string]struct{}{}
	for i, c := range cs {
		if c.ChainID == nil {
			continue
		}
		chainID := *c.ChainID
		if chainID == "" {
			continue
		}
		if _, ok := chainIDs[chainID]; ok {
			err = multierr.Append(err, config.ErrInvalid{Name: fmt.Sprintf("%d: ChainID", i), Msg: "duplicate - must be unique", Value: chainID})
		} else {
			chainIDs[chainID] = struct{}{}
		}
	}
	return
}

type SolanaNodes []*solcfg.Node

func (ns SolanaNodes) ValidateConfig() (err error) {
	names := map[string]struct{}{}
	for i, n := range ns {
		if n.Name == nil || *n.Name == "" {
			continue
		}
		if _, ok := names[*n.Name]; ok {
			err = multierr.Append(err, config.ErrInvalid{Name: fmt.Sprintf("%d: Name", i), Msg: "duplicate - must be unique", Value: *n.Name})
		}
		names[*n.Name] = struct{}{}
	}
	return
}

type SolanaConfig struct {
	ChainID *string
	Enabled *bool
	solcfg.Chain
	Nodes SolanaNodes
}

func (c *SolanaConfig) setFromDB(ch solana.DBChain, nodes []soldb.Node) error {
	c.ChainID = &ch.ID
	c.Enabled = &ch.Enabled

	if err := c.Chain.SetFromDB(ch.Cfg); err != nil {
		return err
	}
	for _, db := range nodes {
		var n solcfg.Node
		if err := n.SetFromDB(db); err != nil {
			return err
		}
		c.Nodes = append(c.Nodes, &n)
	}
	return nil
}

func (c *SolanaConfig) ValidateConfig() (err error) {
	if c.ChainID == nil {
		err = multierr.Append(err, config.ErrMissing{Name: "ChainID", Msg: "required for all chains"})
	} else if *c.ChainID == "" {
		err = multierr.Append(err, config.ErrEmpty{Name: "ChainID", Msg: "required for all chains"})
	}

	return
}

type StarknetConfigs []*StarknetConfig

func (cs StarknetConfigs) ValidateConfig() (err error) {
	chainIDs := map[string]struct{}{}
	for _, c := range cs {
		if c.ChainID == nil {
			continue
		}
		chainID := *c.ChainID
		if chainID == "" {
			continue
		}
		if _, ok := chainIDs[chainID]; ok {
			err = multierr.Append(err, config.ErrInvalid{Name: "ChainID", Msg: "duplicate - must be unique", Value: chainID})
		} else {
			chainIDs[chainID] = struct{}{}
		}
	}
	return
}

type StarknetConfig struct {
	ChainID *string
	Enabled *bool
	stkcfg.Chain
	Nodes StarknetNodes
}

func (c *StarknetConfig) setFromDB(ch starknet.DBChain, nodes []stkdb.Node) error {
	c.ChainID = &ch.ID
	c.Enabled = &ch.Enabled

	if err := c.Chain.SetFromDB(ch.Cfg); err != nil {
		return err
	}
	for _, db := range nodes {
		var n stkcfg.Node
		if err := n.SetFromDB(db); err != nil {
			return err
		}
		c.Nodes = append(c.Nodes, &n)
	}

	return nil
}

func (c *StarknetConfig) ValidateConfig() (err error) {
	if c.ChainID == nil {
		err = multierr.Append(err, config.ErrMissing{Name: "ChainID", Msg: "required for all chains"})
	} else if *c.ChainID == "" {
		err = multierr.Append(err, config.ErrEmpty{Name: "ChainID", Msg: "required for all chains"})
	}

	return
}

type StarknetNodes []*stkcfg.Node

func (ns StarknetNodes) ValidateConfig() (err error) {
	names := map[string]struct{}{}
	for _, n := range ns {
		if n.Name == nil || *n.Name == "" {
			continue
		}
		if _, ok := names[*n.Name]; ok {
			err = multierr.Append(err, config.ErrInvalid{Name: "Name", Msg: "duplicate - must be unique", Value: *n.Name})
		}
		names[*n.Name] = struct{}{}
	}
	return
}

type TerraConfigs []*TerraConfig

func (cs TerraConfigs) ValidateConfig() (err error) {
	chainIDs := map[string]struct{}{}
	for i, c := range cs {
		if c.ChainID == nil {
			continue
		}
		chainID := *c.ChainID
		if chainID == "" {
			continue
		}
		if _, ok := chainIDs[chainID]; ok {
			err = multierr.Append(err, config.ErrInvalid{Name: fmt.Sprintf("%d: ChainID", i), Msg: "duplicate - must be unique", Value: chainID})
		} else {
			chainIDs[chainID] = struct{}{}
		}
	}
	return
}

type TerraNodes []*tercfg.Node

func (ns TerraNodes) ValidateConfig() (err error) {
	names := map[string]struct{}{}
	for i, n := range ns {
		if n.Name == nil || *n.Name == "" {
			continue
		}
		if _, ok := names[*n.Name]; ok {
			err = multierr.Append(err, config.ErrInvalid{Name: fmt.Sprintf("%d: Name", i), Msg: "duplicate - must be unique", Value: *n.Name})
		}
		names[*n.Name] = struct{}{}
	}
	return
}

type TerraConfig struct {
	ChainID *string
	Enabled *bool
	tercfg.Chain
	Nodes TerraNodes
}

func (c *TerraConfig) setFromDB(ch tertyp.DBChain, nodes []terdb.Node) error {
	c.ChainID = &ch.ID
	c.Enabled = &ch.Enabled

	if err := c.Chain.SetFromDB(ch.Cfg); err != nil {
		return err
	}
	for _, db := range nodes {
		var n tercfg.Node
		if err := n.SetFromDB(db); err != nil {
			return err
		}
		c.Nodes = append(c.Nodes, &n)
	}
	return nil
}

func (c *TerraConfig) ValidateConfig() (err error) {
	if c.ChainID == nil {
		err = multierr.Append(err, config.ErrMissing{Name: "ChainID", Msg: "required for all chains"})
	} else if *c.ChainID == "" {
		err = multierr.Append(err, config.ErrEmpty{Name: "ChainID", Msg: "required for all chains"})
	}

	return
=======
>>>>>>> 254fa94b
}<|MERGE_RESOLUTION|>--- conflicted
+++ resolved
@@ -1,33 +1,14 @@
 package chainlink
 
 import (
-<<<<<<< HEAD
-	"fmt"
-
-=======
->>>>>>> 254fa94b
 	"github.com/pelletier/go-toml/v2"
 	"github.com/spf13/viper"
 
-<<<<<<< HEAD
-	solcfg "github.com/smartcontractkit/chainlink-solana/pkg/solana/config"
-	soldb "github.com/smartcontractkit/chainlink-solana/pkg/solana/db"
-	stkcfg "github.com/smartcontractkit/chainlink-starknet/relayer/pkg/chainlink/config"
-	stkdb "github.com/smartcontractkit/chainlink-starknet/relayer/pkg/chainlink/db"
-	tercfg "github.com/smartcontractkit/chainlink-terra/pkg/terra/config"
-	terdb "github.com/smartcontractkit/chainlink-terra/pkg/terra/db"
-=======
 	"github.com/smartcontractkit/chainlink/core/chains/starknet"
 	"github.com/smartcontractkit/chainlink/core/chains/terra"
->>>>>>> 254fa94b
 
 	evmcfg "github.com/smartcontractkit/chainlink/core/chains/evm/config/v2"
 	"github.com/smartcontractkit/chainlink/core/chains/solana"
-<<<<<<< HEAD
-	starknet "github.com/smartcontractkit/chainlink/core/chains/starknet/types"
-	tertyp "github.com/smartcontractkit/chainlink/core/chains/terra/types"
-=======
->>>>>>> 254fa94b
 	config "github.com/smartcontractkit/chainlink/core/config/v2"
 	"github.com/smartcontractkit/chainlink/core/store/models"
 	"github.com/smartcontractkit/chainlink/core/utils"
@@ -50,15 +31,9 @@
 
 	Solana solana.SolanaConfigs `toml:",omitempty"`
 
-<<<<<<< HEAD
-	Starknet StarknetConfigs `toml:",omitempty"`
-
-	Terra TerraConfigs `toml:",omitempty"`
-=======
 	Starknet starknet.StarknetConfigs `toml:",omitempty"`
 
 	Terra terra.TerraConfigs `toml:",omitempty"`
->>>>>>> 254fa94b
 }
 
 // TOMLString returns a TOML encoded string.
@@ -164,295 +139,4 @@
 		s.VRFPassword = &vrfPwd
 	}
 	return nil
-<<<<<<< HEAD
-}
-
-type EVMConfigs []*EVMConfig
-
-func (cs EVMConfigs) ValidateConfig() (err error) {
-	chainIDs := map[string]struct{}{}
-	for i, c := range cs {
-		if c.ChainID == nil {
-			continue
-		}
-		chainID := c.ChainID.String()
-		if chainID == "" {
-			continue
-		}
-		if _, ok := chainIDs[chainID]; ok {
-			err = multierr.Append(err, config.ErrInvalid{Name: fmt.Sprintf("%d: ChainID", i), Msg: "duplicate - must be unique", Value: chainID})
-		} else {
-			chainIDs[chainID] = struct{}{}
-		}
-	}
-	return
-}
-
-type EVMNodes []*evmcfg.Node
-
-func (ns EVMNodes) ValidateConfig() (err error) {
-	names := map[string]struct{}{}
-	for i, n := range ns {
-		if n.Name == nil || *n.Name == "" {
-			continue
-		}
-		if _, ok := names[*n.Name]; ok {
-			err = multierr.Append(err, config.ErrInvalid{Name: fmt.Sprintf("%d: Name", i), Msg: "duplicate - must be unique", Value: *n.Name})
-		}
-		names[*n.Name] = struct{}{}
-	}
-	return
-}
-
-type EVMConfig struct {
-	ChainID *utils.Big
-	Enabled *bool
-	evmcfg.Chain
-	Nodes EVMNodes
-}
-
-// Ensure that the embedded struct will be validated (w/o requiring a pointer receiver).
-var _ config.Validated = evmcfg.Chain{}
-
-func (c *EVMConfig) setFromDB(ch evmtyp.DBChain, nodes []evmtyp.Node) error {
-	c.ChainID = &ch.ID
-	c.Enabled = &ch.Enabled
-
-	if err := c.Chain.SetFromDB(ch.Cfg); err != nil {
-		return err
-	}
-	for _, db := range nodes {
-		var n evmcfg.Node
-		if err := n.SetFromDB(db); err != nil {
-			return err
-		}
-		c.Nodes = append(c.Nodes, &n)
-	}
-	return nil
-}
-
-func (c *EVMConfig) ValidateConfig() (err error) {
-	if c.ChainID == nil {
-		err = multierr.Append(err, config.ErrMissing{Name: "ChainID", Msg: "required for all chains"})
-	} else if c.ChainID.String() == "" {
-		err = multierr.Append(err, config.ErrEmpty{Name: "ChainID", Msg: "required for all chains"})
-	}
-
-	return
-}
-
-type SolanaConfigs []*SolanaConfig
-
-func (cs SolanaConfigs) ValidateConfig() (err error) {
-	chainIDs := map[string]struct{}{}
-	for i, c := range cs {
-		if c.ChainID == nil {
-			continue
-		}
-		chainID := *c.ChainID
-		if chainID == "" {
-			continue
-		}
-		if _, ok := chainIDs[chainID]; ok {
-			err = multierr.Append(err, config.ErrInvalid{Name: fmt.Sprintf("%d: ChainID", i), Msg: "duplicate - must be unique", Value: chainID})
-		} else {
-			chainIDs[chainID] = struct{}{}
-		}
-	}
-	return
-}
-
-type SolanaNodes []*solcfg.Node
-
-func (ns SolanaNodes) ValidateConfig() (err error) {
-	names := map[string]struct{}{}
-	for i, n := range ns {
-		if n.Name == nil || *n.Name == "" {
-			continue
-		}
-		if _, ok := names[*n.Name]; ok {
-			err = multierr.Append(err, config.ErrInvalid{Name: fmt.Sprintf("%d: Name", i), Msg: "duplicate - must be unique", Value: *n.Name})
-		}
-		names[*n.Name] = struct{}{}
-	}
-	return
-}
-
-type SolanaConfig struct {
-	ChainID *string
-	Enabled *bool
-	solcfg.Chain
-	Nodes SolanaNodes
-}
-
-func (c *SolanaConfig) setFromDB(ch solana.DBChain, nodes []soldb.Node) error {
-	c.ChainID = &ch.ID
-	c.Enabled = &ch.Enabled
-
-	if err := c.Chain.SetFromDB(ch.Cfg); err != nil {
-		return err
-	}
-	for _, db := range nodes {
-		var n solcfg.Node
-		if err := n.SetFromDB(db); err != nil {
-			return err
-		}
-		c.Nodes = append(c.Nodes, &n)
-	}
-	return nil
-}
-
-func (c *SolanaConfig) ValidateConfig() (err error) {
-	if c.ChainID == nil {
-		err = multierr.Append(err, config.ErrMissing{Name: "ChainID", Msg: "required for all chains"})
-	} else if *c.ChainID == "" {
-		err = multierr.Append(err, config.ErrEmpty{Name: "ChainID", Msg: "required for all chains"})
-	}
-
-	return
-}
-
-type StarknetConfigs []*StarknetConfig
-
-func (cs StarknetConfigs) ValidateConfig() (err error) {
-	chainIDs := map[string]struct{}{}
-	for _, c := range cs {
-		if c.ChainID == nil {
-			continue
-		}
-		chainID := *c.ChainID
-		if chainID == "" {
-			continue
-		}
-		if _, ok := chainIDs[chainID]; ok {
-			err = multierr.Append(err, config.ErrInvalid{Name: "ChainID", Msg: "duplicate - must be unique", Value: chainID})
-		} else {
-			chainIDs[chainID] = struct{}{}
-		}
-	}
-	return
-}
-
-type StarknetConfig struct {
-	ChainID *string
-	Enabled *bool
-	stkcfg.Chain
-	Nodes StarknetNodes
-}
-
-func (c *StarknetConfig) setFromDB(ch starknet.DBChain, nodes []stkdb.Node) error {
-	c.ChainID = &ch.ID
-	c.Enabled = &ch.Enabled
-
-	if err := c.Chain.SetFromDB(ch.Cfg); err != nil {
-		return err
-	}
-	for _, db := range nodes {
-		var n stkcfg.Node
-		if err := n.SetFromDB(db); err != nil {
-			return err
-		}
-		c.Nodes = append(c.Nodes, &n)
-	}
-
-	return nil
-}
-
-func (c *StarknetConfig) ValidateConfig() (err error) {
-	if c.ChainID == nil {
-		err = multierr.Append(err, config.ErrMissing{Name: "ChainID", Msg: "required for all chains"})
-	} else if *c.ChainID == "" {
-		err = multierr.Append(err, config.ErrEmpty{Name: "ChainID", Msg: "required for all chains"})
-	}
-
-	return
-}
-
-type StarknetNodes []*stkcfg.Node
-
-func (ns StarknetNodes) ValidateConfig() (err error) {
-	names := map[string]struct{}{}
-	for _, n := range ns {
-		if n.Name == nil || *n.Name == "" {
-			continue
-		}
-		if _, ok := names[*n.Name]; ok {
-			err = multierr.Append(err, config.ErrInvalid{Name: "Name", Msg: "duplicate - must be unique", Value: *n.Name})
-		}
-		names[*n.Name] = struct{}{}
-	}
-	return
-}
-
-type TerraConfigs []*TerraConfig
-
-func (cs TerraConfigs) ValidateConfig() (err error) {
-	chainIDs := map[string]struct{}{}
-	for i, c := range cs {
-		if c.ChainID == nil {
-			continue
-		}
-		chainID := *c.ChainID
-		if chainID == "" {
-			continue
-		}
-		if _, ok := chainIDs[chainID]; ok {
-			err = multierr.Append(err, config.ErrInvalid{Name: fmt.Sprintf("%d: ChainID", i), Msg: "duplicate - must be unique", Value: chainID})
-		} else {
-			chainIDs[chainID] = struct{}{}
-		}
-	}
-	return
-}
-
-type TerraNodes []*tercfg.Node
-
-func (ns TerraNodes) ValidateConfig() (err error) {
-	names := map[string]struct{}{}
-	for i, n := range ns {
-		if n.Name == nil || *n.Name == "" {
-			continue
-		}
-		if _, ok := names[*n.Name]; ok {
-			err = multierr.Append(err, config.ErrInvalid{Name: fmt.Sprintf("%d: Name", i), Msg: "duplicate - must be unique", Value: *n.Name})
-		}
-		names[*n.Name] = struct{}{}
-	}
-	return
-}
-
-type TerraConfig struct {
-	ChainID *string
-	Enabled *bool
-	tercfg.Chain
-	Nodes TerraNodes
-}
-
-func (c *TerraConfig) setFromDB(ch tertyp.DBChain, nodes []terdb.Node) error {
-	c.ChainID = &ch.ID
-	c.Enabled = &ch.Enabled
-
-	if err := c.Chain.SetFromDB(ch.Cfg); err != nil {
-		return err
-	}
-	for _, db := range nodes {
-		var n tercfg.Node
-		if err := n.SetFromDB(db); err != nil {
-			return err
-		}
-		c.Nodes = append(c.Nodes, &n)
-	}
-	return nil
-}
-
-func (c *TerraConfig) ValidateConfig() (err error) {
-	if c.ChainID == nil {
-		err = multierr.Append(err, config.ErrMissing{Name: "ChainID", Msg: "required for all chains"})
-	} else if *c.ChainID == "" {
-		err = multierr.Append(err, config.ErrEmpty{Name: "ChainID", Msg: "required for all chains"})
-	}
-
-	return
-=======
->>>>>>> 254fa94b
 }