--- conflicted
+++ resolved
@@ -125,12 +125,8 @@
 		Joins(join, args...).
 		Preload("FluxMonitorSpec").
 		Preload("OffchainreportingOracleSpec").
-<<<<<<< HEAD
+		Preload("KeeperSpec").
 		Preload("PipelineSpec").
-=======
-		Preload("KeeperSpec").
-		Preload("PipelineSpec.PipelineTaskSpecs").
->>>>>>> b8d87ac8
 		Find(&newlyClaimedJobs).Error
 	if err != nil {
 		return nil, errors.Wrap(err, "ClaimUnclaimedJobs failed to load jobs")
