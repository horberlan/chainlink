--- conflicted
+++ resolved
@@ -194,12 +194,8 @@
 	//To avoid ambiguity, we require the user to specify a peer ID if there are multiple keys
 	return p2pkey.KeyV2{}, errors.New(
 		"multiple p2p keys found but peer ID was not set - you must specify a P2P.PeerID " +
-<<<<<<< HEAD
-			"env var if you have more than one key, or delete the keys you aren't using",
-=======
 			"config var if you have more than one key, or delete the keys you aren't using" +
 			" (possible keys: " + strings.Join(possibleKeys, ", ") + ")",
->>>>>>> 450989d2
 	)
 }
 
