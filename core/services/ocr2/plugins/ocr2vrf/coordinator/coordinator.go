--- conflicted
+++ resolved
@@ -120,14 +120,6 @@
 
 	// Add log filters for the log poller so that it can poll and find the logs that
 	// we need.
-<<<<<<< HEAD
-	err = logPoller.MergeFilter([]common.Hash{
-		t.randomnessRequestedTopic,
-		t.randomnessFulfillmentRequestedTopic,
-		t.randomWordsFulfilledTopic,
-		t.configSetTopic,
-		t.newTransmissionTopic}, []common.Address{coordinatorAddress, dkgAddress})
-=======
 	_, err = logPoller.RegisterFilter(logpoller.Filter{
 		EventSigs: []common.Hash{
 			t.randomnessRequestedTopic,
@@ -135,7 +127,6 @@
 			t.randomWordsFulfilledTopic,
 			t.configSetTopic,
 			t.newTransmissionTopic}, Addresses: []common.Address{beaconAddress, coordinatorAddress, dkgAddress}})
->>>>>>> 254fa94b
 	if err != nil {
 		return nil, err
 	}
@@ -217,12 +208,9 @@
 	maxBlocks, // TODO: unused for now
 	maxCallbacks int, // TODO: unused for now
 ) (blocks []ocr2vrftypes.Block, callbacks []ocr2vrftypes.AbstractCostedCallbackRequest, err error) {
-<<<<<<< HEAD
-=======
 	now := time.Now().UTC()
 	defer c.logDurationOfFunction("ReportBlocks", now)
 
->>>>>>> 254fa94b
 	// Instantiate the gas used by this batch.
 	currentBatchGasLimit := coordinatorOverhead
 
@@ -233,11 +221,6 @@
 		return
 	}
 
-<<<<<<< HEAD
-	now := time.Now().UTC()
-
-=======
->>>>>>> 254fa94b
 	// Evict expired items from the cache.
 	c.toBeTransmittedBlocks.EvictExpiredItems(now)
 	c.toBeTransmittedCallbacks.EvictExpiredItems(now)
@@ -347,8 +330,6 @@
 	// Find unfulfilled callback requests by filtering out already fulfilled callbacks.
 	fulfilledRequestIDs := c.getFulfilledRequestIDs(randomWordsFulfilledLogs)
 	callbacks = c.filterUnfulfilledCallbacks(callbacksRequested, fulfilledRequestIDs, confirmationDelays, currentHeight, currentBatchGasLimit)
-<<<<<<< HEAD
-=======
 
 	c.lggr.Trace(fmt.Sprintf("filtered unfulfilled callbacks: %+v, fulfilled: %+v", callbacks, fulfilledRequestIDs))
 
@@ -391,7 +372,6 @@
 			}
 		}
 	}
->>>>>>> 254fa94b
 
 	// Fill a unique list of request blocks.
 	requestedBlockNumbers := []uint64{}
@@ -407,62 +387,7 @@
 	return
 }
 
-<<<<<<< HEAD
-// getBlockhashesMappingFromRequests returns the blockhashes for enqueued request blocks.
-func (c *coordinator) getBlockhashesMappingFromRequests(
-	ctx context.Context,
-	randomnessRequestedLogs []*vrf_wrapper.VRFBeaconCoordinatorRandomnessRequested,
-	randomnessFulfillmentRequestedLogs []*vrf_wrapper.VRFBeaconCoordinatorRandomnessFulfillmentRequested,
-	currentHeight int64,
-) (blockhashesMapping map[uint64]common.Hash, err error) {
-
-	// Get all request + callback requests into a mapping.
-	rawBlocksRequested := make(map[uint64]struct{})
-	for _, l := range randomnessRequestedLogs {
-		if isBlockEligible(l.NextBeaconOutputHeight, l.ConfDelay, currentHeight) {
-			rawBlocksRequested[l.NextBeaconOutputHeight] = struct{}{}
-
-			// Also get the blockhash for the most recent cached report on this block,
-			// if one exists.
-			cacheKey := getBlockCacheKey(l.NextBeaconOutputHeight, l.ConfDelay.Uint64())
-			t := c.toBeTransmittedBlocks.GetItem(cacheKey)
-			if t != nil {
-				rawBlocksRequested[t.recentBlockHeight] = struct{}{}
-			}
-		}
-	}
-	for _, l := range randomnessFulfillmentRequestedLogs {
-		if isBlockEligible(l.NextBeaconOutputHeight, l.ConfDelay, currentHeight) {
-			rawBlocksRequested[l.NextBeaconOutputHeight] = struct{}{}
-
-			// Also get the blockhash for the most recent cached report on this callback,
-			// if one exists.
-			cacheKey := getCallbackCacheKey(l.Callback.RequestID.Int64())
-			t := c.toBeTransmittedCallbacks.GetItem(cacheKey)
-			if t != nil {
-				rawBlocksRequested[t.recentBlockHeight] = struct{}{}
-			}
-		}
-	}
-
-	// Fill a unique list of request blocks.
-	requestedBlockNumbers := []uint64{}
-	for k := range rawBlocksRequested {
-		requestedBlockNumbers = append(requestedBlockNumbers, k)
-	}
-
-	// Get a mapping of block numbers to block hashes.
-	blockhashesMapping, err = c.getBlockhashesMapping(ctx, requestedBlockNumbers)
-	if err != nil {
-		err = errors.Wrap(err, "get blockhashes for ReportBlocks")
-	}
-	return
-}
-
-func (c *coordinator) getFulfilledBlocks(newTransmissionLogs []*vrf_wrapper.VRFBeaconCoordinatorNewTransmission) (fulfilled []block) {
-=======
 func (c *coordinator) getFulfilledBlocks(newTransmissionLogs []*vrf_beacon.VRFBeaconNewTransmission) (fulfilled []block) {
->>>>>>> 254fa94b
 	for _, r := range newTransmissionLogs {
 		for _, o := range r.OutputsServed {
 			fulfilled = append(fulfilled, block{
@@ -594,11 +519,7 @@
 	confirmationDelays map[uint32]struct{},
 	currentHeight int64,
 	blockhashesMapping map[uint64]common.Hash,
-<<<<<<< HEAD
-) (callbacks []*vrf_wrapper.VRFBeaconCoordinatorRandomnessFulfillmentRequested, unfulfilled []block, err error) {
-=======
 ) (callbacks []*vrf_wrapper.VRFCoordinatorRandomnessFulfillmentRequested, unfulfilled []block, err error) {
->>>>>>> 254fa94b
 
 	for _, r := range randomnessFulfillmentRequestedLogs {
 		// The on-chain machinery will revert requests that specify an unsupported
@@ -760,13 +681,8 @@
 // local node has accepted the AbstractReport for transmission, so that its
 // blocks and callbacks can be tracked for possible later retransmission
 func (c *coordinator) ReportWillBeTransmitted(ctx context.Context, report ocr2vrftypes.AbstractReport) error {
-<<<<<<< HEAD
-
-	now := time.Now().UTC()
-=======
 	now := time.Now().UTC()
 	defer c.logDurationOfFunction("ReportWillBeTransmitted", now)
->>>>>>> 254fa94b
 
 	// Evict expired items from the cache.
 	c.toBeTransmittedBlocks.EvictExpiredItems(now)
@@ -841,11 +757,7 @@
 
 	latestVRF, err := c.lp.LatestLogByEventSigWithConfs(
 		c.configSetTopic,
-<<<<<<< HEAD
-		c.coordinatorAddress,
-=======
 		c.beaconAddress,
->>>>>>> 254fa94b
 		int(c.finalityDepth),
 	)
 	if err != nil {
@@ -997,12 +909,9 @@
 // against the log poller's current state.
 func getCallbackCacheKey(requestID int64) common.Hash {
 	return common.BigToHash(big.NewInt(requestID))
-<<<<<<< HEAD
-=======
 }
 
 // logDurationOfFunction logs the time in milliseconds a function took to execute.
 func (c *coordinator) logDurationOfFunction(funcName string, startTime time.Time) {
 	c.lggr.Debugf("%s took %d milliseconds to complete", funcName, time.Now().UTC().Sub(startTime).Milliseconds())
->>>>>>> 254fa94b
 }