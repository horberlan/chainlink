package ocrcommon

import (
	"context"
	"fmt"

	"github.com/ethereum/go-ethereum/common"
	"github.com/pkg/errors"

	"github.com/smartcontractkit/chainlink/v2/common/txmgr/types"
	"github.com/smartcontractkit/chainlink/v2/core/chains/evm/txmgr"
	"github.com/smartcontractkit/chainlink/v2/core/logger"
	"github.com/smartcontractkit/chainlink/v2/core/services/job"
	"github.com/smartcontractkit/chainlink/v2/core/services/pipeline"
)

const txObservationSource = `
    transmit_tx [type=ethtx
                 minConfirmations=0
                 to="$(jobSpec.contractAddress)"
                 from="[$(jobSpec.fromAddress)]"
                 evmChainID="$(jobSpec.evmChainID)"
                 data="$(jobSpec.data)"
                 gasLimit="$(jobSpec.gasLimit)"
                 forwardingAllowed="$(jobSpec.forwardingAllowed)"
                 transmitChecker="$(jobSpec.transmitChecker)"]
    transmit_tx
`

type pipelineTransmitter struct {
	lgr                         logger.Logger
	fromAddress                 common.Address
	gasLimit                    uint32
	effectiveTransmitterAddress common.Address
	strategy                    types.TxStrategy
<<<<<<< HEAD
	checker                     txmgr.TransmitCheckerSpec
=======
	checker                     txmgr.EvmTransmitCheckerSpec
>>>>>>> 450989d2
	pr                          pipeline.Runner
	spec                        job.Job
	chainID                     string
}

// NewPipelineTransmitter creates a new eth transmitter using the job pipeline mechanism
func NewPipelineTransmitter(
	lgr logger.Logger,
	fromAddress common.Address,
	gasLimit uint32,
	effectiveTransmitterAddress common.Address,
	strategy types.TxStrategy,
<<<<<<< HEAD
	checker txmgr.TransmitCheckerSpec,
=======
	checker txmgr.EvmTransmitCheckerSpec,
>>>>>>> 450989d2
	pr pipeline.Runner,
	spec job.Job,
	chainID string,
) Transmitter {
	return &pipelineTransmitter{
		lgr:                         lgr,
		fromAddress:                 fromAddress,
		gasLimit:                    gasLimit,
		effectiveTransmitterAddress: effectiveTransmitterAddress,
		strategy:                    strategy,
		checker:                     checker,
		pr:                          pr,
		spec:                        spec,
		chainID:                     chainID,
	}
}

func (t *pipelineTransmitter) CreateEthTransaction(ctx context.Context, toAddress common.Address, payload []byte, _ *txmgr.EthTxMeta) error {
	// t.strategy is ignored currently as pipeline does not support passing this (sc-55115)
	vars := pipeline.NewVarsFrom(map[string]interface{}{
		"jobSpec": map[string]interface{}{
			"contractAddress":   toAddress.String(),
			"fromAddress":       t.fromAddress.String(),
			"gasLimit":          t.gasLimit,
			"evmChainID":        t.chainID,
			"forwardingAllowed": t.spec.ForwardingAllowed,
			"data":              payload,
			"transmitChecker":   t.checker,
		},
	})

	t.spec.PipelineSpec.DotDagSource = txObservationSource
	run := pipeline.NewRun(*t.spec.PipelineSpec, vars)

	if _, err := t.pr.Run(ctx, &run, t.lgr, true, nil); err != nil {
		return errors.Wrap(err, "Skipped OCR transmission")
	}

	if run.State != pipeline.RunStatusCompleted {
		return fmt.Errorf("unexpected pipeline run state: %s", run.State)
	}

	return nil
}

func (t *pipelineTransmitter) FromAddress() common.Address {
	return t.effectiveTransmitterAddress
}<|MERGE_RESOLUTION|>--- conflicted
+++ resolved
@@ -33,11 +33,7 @@
 	gasLimit                    uint32
 	effectiveTransmitterAddress common.Address
 	strategy                    types.TxStrategy
-<<<<<<< HEAD
-	checker                     txmgr.TransmitCheckerSpec
-=======
 	checker                     txmgr.EvmTransmitCheckerSpec
->>>>>>> 450989d2
 	pr                          pipeline.Runner
 	spec                        job.Job
 	chainID                     string
@@ -50,11 +46,7 @@
 	gasLimit uint32,
 	effectiveTransmitterAddress common.Address,
 	strategy types.TxStrategy,
-<<<<<<< HEAD
-	checker txmgr.TransmitCheckerSpec,
-=======
 	checker txmgr.EvmTransmitCheckerSpec,
->>>>>>> 450989d2
 	pr pipeline.Runner,
 	spec job.Job,
 	chainID string,
