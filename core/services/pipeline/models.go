--- conflicted
+++ resolved
@@ -80,7 +80,6 @@
 	return f
 }
 
-<<<<<<< HEAD
 type TaskRun struct {
 	ID            int64             `json:"-" gorm:"primary_key"`
 	Type          TaskType          `json:"type"`
@@ -102,7 +101,8 @@
 
 func (TaskRun) TableName() string {
 	return "pipeline_task_runs"
-=======
+}
+
 // RunStatus represents the status of a run
 type RunStatus int
 
@@ -141,7 +141,6 @@
 	}
 
 	return RunStatusInProgress
->>>>>>> 5261cbf7
 }
 
 func (tr TaskRun) GetID() string {
