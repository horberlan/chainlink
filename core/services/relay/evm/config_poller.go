--- conflicted
+++ resolved
@@ -139,12 +139,8 @@
 }
 
 func NewConfigPoller(lggr logger.Logger, destChainPoller logpoller.LogPoller, addr common.Address) (*ConfigPoller, error) {
-<<<<<<< HEAD
-	if err := destChainPoller.MergeFilter([]common.Hash{ConfigSet}, []common.Address{addr}); err != nil {
-=======
 	_, err := destChainPoller.RegisterFilter(logpoller.Filter{EventSigs: []common.Hash{ConfigSet}, Addresses: []common.Address{addr}})
 	if err != nil {
->>>>>>> 254fa94b
 		return nil, err
 	}
 	return &ConfigPoller{
