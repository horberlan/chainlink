# Changelog Chainlink Core

All notable changes to this project will be documented in this file.

The format is based on [Keep a Changelog](https://keepachangelog.com/en/1.0.0/),
and this project adheres to [Semantic Versioning](https://semver.org/spec/v2.0.0.html).

## Unreleased

## 1.8.0 - 2022-09-01

### Added

- Added `hexencode` and `base64encode` tasks (pipeline).
- `forwardingAllowed` per job attribute to allow forwarding txs submitted by the job.
- Keypath now supports paths with any depth, instead of limiting it to 2
- `Arbitrum` chains are no longer restricted to only `FixedPrice` `GAS_ESTIMATOR_MODE`
- Updated `Arbitrum Rinkeby & Mainnet` configurations for Nitro
- Add `Arbitrum Goerli` configuration
- It is now possible to use the same key across multiple chains.
- `NODE_SELECTION_MODE` (`EVM.NodePool.SelectionMode`) controls node picking strategy. Supported values: `HighestHead` (default) and `RoundRobin`:
  - `RoundRobin` mode simply iterates among available alive nodes. This was the default behavior prior to this release.
  - `HighestHead` mode picks a node having the highest reported head number among other alive nodes. When several nodes have the same latest head number, the strategy sticks to the last used node.
  For chains having `NODE_NO_NEW_HEADS_THRESHOLD=0` (such as Arbitrum, Optimism), the implementation will fall back to `RoundRobin` mode.
- New `keys eth chain` command
  - This can also be accessed at `/v2/keys/evm/chain`.
  - Usage examples:
    - Manually (re)set a nonce:
      - `chainlink keys eth chain --address "0xEXAMPLE" --evmChainID 99 --setNextNonce 42`
    - Enable a key for a particular chain:
      - `chainlink keys eth chain --address "0xEXAMPLE" --evmChainID 99 --enable`
    - Disable a key for a particular chain:
<<<<<<< HEAD
      - `chainlink keys eth chain --address "0xEXAMPLE" --evmChainID 99 --disable`
=======
      - `chainlink evm keys chain --address "0xEXAMPLE" --evmChainID 99 --setEnabled false`
    - Abandon all currently pending transactions (use with caution!):
      - `chainlink evm keys chain --address "0xEXAMPLE" --evmChainID 99 --nuke`
>>>>>>> 1829025c

### Changed

- The `setnextnonce` local client command has been removed, and replaced by a more general key/chain client command.
- `chainlink admin users update` command is replaced with `chainlink admin users chrole` (only the role can be changed for a user)

## 1.7.1 - 2022-08-22

### Added

- `Arbitrum Nitro` client error support

## 1.7.0 - 2022-08-08

### Added

- `p2pv2Bootstrappers` has been added as a new optional property of OCR1 job specs; default may still be specified with P2PV2_BOOTSTRAPPERS config param
- Added official support for Sepolia chain
- Added `hexdecode` and `base64decode` tasks (pipeline).
- Added support for Besu execution client (note that while Chainlink supports Besu, Besu itself [has](https://github.com/hyperledger/besu/issues/4212) [multiple](https://github.com/hyperledger/besu/issues/4192) [bugs](https://github.com/hyperledger/besu/issues/4114) that make it unreliable).
- Added the functionality to allow the root admin CLI user (and any additional admin users created) to create and assign tiers of role based access to new users. These new API users will be able to log in to the Operator UI independently, and can each have specific roles tied to their account. There are four roles: `admin`, `edit`, `run`, and `view`.
  - User management can be configured through the use of the new admin CLI command `chainlink admin users`. Be sure to run `chainlink adamin login`. For example, a readonly user can be created with: `chainlink admin users create --email=operator-ui-read-only@test.com --role=view`.
  - Updated documentation repo with a break down of actions to required role level
- Added per job spec and per job type gas limit control. The following rule of precedence is applied:

1. task-specific parameter `gasLimit` overrides anything else when specified (e.g. `ethtx` task has such a parameter).
2. job-spec attribute `gasLimit` has the scope of the current job spec only.
3. job-type limits `ETH_GAS_LIMIT_*_JOB_TYPE` affect any jobs of the corresponding type:

```
ETH_GAS_LIMIT_OCR_JOB_TYPE    # EVM.GasEstimator.LimitOCRJobType
ETH_GAS_LIMIT_DR_JOB_TYPE     # EVM.GasEstimator.LimitDRJobType
ETH_GAS_LIMIT_VRF_JOB_TYPE    # EVM.GasEstimator.LimitVRFJobType
ETH_GAS_LIMIT_FM_JOB_TYPE     # EVM.GasEstimator.LimitFMJobType
ETH_GAS_LIMIT_KEEPER_JOB_TYPE # EVM.GasEstimator.LimitKeeperJobType
```

4. global `ETH_GAS_LIMIT_DEFAULT` (`EVM.GasEstimator.LimitDefault`) value is the last resort.

### Fixed

- Addressed a very rare bug where using multiple nodes with differently configured RPC tx fee caps could cause missed transaction. Reminder to everyone to ensure that your RPC nodes have no caps (for more information see the [performance and tuning guide](https://docs.chain.link/docs/evm-performance-configuration/)).
- Improved handling of unknown transaction error types, making Chainlink more robust in certain cases on unsupported chains/RPC clients

## [1.6.0] - 2022-07-20

### Changed

- After feedback from users, password complexity requirements have been simplified. These are the new, simplified requirements for any kind of password used with Chainlink:
1. Must be 16 characters or more
2. Must not contain leading or trailing whitespace
3. User passwords must not contain the user's API email

- Simplified the Keepers job spec by removing the observation source from the required parameters.

## [1.5.1] - 2022-06-27

### Fixed

- Fix rare out-of-sync to invalid-chain-id transaction
- Fix key-specific max gas limits for gas estimator and ensure we do not bump gas beyond key-specific limits
- Fix EVM_FINALITY_DEPTH => ETH_FINALITY_DEPTH

## [1.5.0] - 2022-06-21

### Changed

- Chainlink will now log a warning if the postgres database password is missing or too insecure. Passwords should conform to the following rules:
```
Must be longer than 12 characters
Must comprise at least 3 of:
	lowercase characters
	uppercase characters
	numbers
	symbols
Must not comprise:
	More than three identical consecutive characters
	Leading or trailing whitespace (note that a trailing newline in the password file, if present, will be ignored)
```
For backward compatibility all insecure passwords will continue to work, however in a future version of Chainlink insecure passwords will prevent application boot. To bypass this check at your own risk, you may set `SKIP_DATABASE_PASSWORD_COMPLEXITY_CHECK=true`.

- `MIN_OUTGOING_CONFIRMATIONS` has been removed and no longer has any effect. `ETH_FINALITY_DEPTH` is now used as the default for `ethtx` confirmations instead. You may override this on a per-task basis by setting `minConfirmations` in the task definition e.g. `foo [type=ethtx minConfirmations=42 ...]`. NOTE: This may have a minor impact on performance on very high throughput chains. If you don't care about reporting task status in the UI, it is recommended to set `minConfirmations=0` in your job specs. For more details, see the [relevant section of the performance tuning guide](https://www.notion.so/chainlink/EVM-performance-configuration-handbook-a36b9f84dcac4569ba68772aa0c1368c#e9998c2f722540b597301a640f53cfd4).

- The following ENV variables have been deprecated, and will be removed in a future release: `INSECURE_SKIP_VERIFY`, `CLIENT_NODE_URL`, `ADMIN_CREDENTIALS_FILE`. These vars only applied to Chainlink when running in client mode and have been replaced by command line args, notably: `--insecure-skip-verify`, `--remote-node-url URL` and `--admin-credentials-file FILE` respectively. More information can be found by running `./chainlink --help`.

- The `Optimism2` `GAS_ESTIMATOR_MODE` has been renamed to `L2Suggested`. The old name is still supported for now.

- The `p2pBootstrapPeers` property on OCR2 job specs has been renamed to `p2pv2Bootstrappers`.

### Added 
- Added `ETH_USE_FORWARDERS` config option to enable transactions forwarding contracts.
- In job pipeline (direct request) the three new block variables are exposed:
  - `$(jobRun.blockReceiptsRoot)` : the root of the receipts trie of the block (hash)
  - `$(jobRun.blockTransactionsRoot)` : the root of the transaction trie of the block (hash)
  - `$(jobRun.blockStateRoot)` : the root of the final state trie of the block (hash)
- `ethtx` tasks can now be configured to error if the transaction reverts on-chain. You must set `failOnRevert=true` on the task to enable this behavior, like so:

`foo [type=ethtx failOnRevert=true ...]`

So the `ethtx` task now works as follows:

If minConfirmations == 0, task always succeeds and nil is passed as output
If minConfirmations > 0, the receipt is passed through as output
If minConfirmations > 0 and failOnRevert=true then the ethtx task will error on revert

If `minConfirmations` is not set on the task, the chain default will be used which is usually 12 and always greater than 0.

- `http` task now allows specification of request headers. Use like so: `foo [type=http headers="[\\"X-Header-1\\", \\"value1\\", \\"X-Header-2\\", \\"value2\\"]"]`.


### Fixed
- Fixed `max_unconfirmed_age` metric. Previously this would incorrectly report the max time since the last rebroadcast, capping the upper limit to the EthResender interval. This now reports the correct value of total time elapsed since the _first_ broadcast.
- Correctly handle the case where bumped gas would exceed the RPC node's configured maximum on Fantom (note that node operators should check their Fantom RPC node configuration and remove the fee cap if there is one)
- Fixed handling of Metis internal fee change

### Removed

- The `Optimism` OVM 1.0 `GAS_ESTIMATOR_MODE` has been removed.

## [1.4.1] - 2022-05-11

### Fixed

- Ensure failed EthSubscribe didn't register a (*rpc.ClientSubscription)(nil) which would lead to a panic on Unsubscribe
- Fixes parsing of float values on job specs

## [1.4.0] - 2022-05-02

### Added

- JSON parse tasks (v2) now support a custom `separator` parameter to substitute for the default `,`.
- Log slow SQL queries
- Fantom and avalanche block explorer urls
- Display `requestTimeout` in job UI
- Keeper upkeep order is shuffled

### Fixed

- `LOG_FILE_MAX_SIZE` handling
- Improved websocket subscription management (fixes issues with multiple-primary-node failover from 1.3.x)
- VRFv2 fixes and enhancements
- UI support for `minContractPaymentLinkJuels`

## [1.3.0] - 2022-04-18

### Added

- Added support for Keeper registry v1.2 in keeper jobs
- Added disk rotating logs. Chainlink will now always log to disk at debug level. The default output directory for debug logs is Chainlink's root directory (ROOT_DIR) but can be configured by setting LOG_FILE_DIR. This makes it easier for node operators to report useful debugging information to Chainlink's team, since all the debug logs are conveniently located in one directory. Regular logging to STDOUT still works as before and respects the LOG_LEVEL env var. If you want to log in disk at a particular level, you can pipe STDOUT to disk. This automatic debug-logs-to-disk feature is enabled by default, and will remain enabled as long as the `LOG_FILE_MAX_SIZE` ENV var is set to a value greater than zero. The amount of disk space required for this feature to work can be calculated with the following formula: `LOG_FILE_MAX_SIZE` * (`LOG_FILE_MAX_BACKUPS` + 1). If your disk doesn't have enough disk space, the logging will pause and the application will log Errors until space is available again. New environment variables related to this feature:
  - `LOG_FILE_MAX_SIZE` (default: 5120mb) - this env var allows you to override the log file's max size (in megabytes) before file rotation.
  - `LOG_FILE_MAX_AGE` (default: 0) - if `LOG_FILE_MAX_SIZE` is set, this env var allows you to override the log file's max age (in days) before file rotation. Keeping this config with the default value means not to remove old log files.
  - `LOG_FILE_MAX_BACKUPS` (default: 1) - if `LOG_FILE_MAX_SIZE` is set, this env var allows you to override the max amount of old log files to retain. Keeping this config with the default value means to retain 1 old log file at most (though `LOG_FILE_MAX_AGE` may still cause them to get deleted). If this is set to 0, the node will retain all old log files instead.
- Added support for the `force` flag on `chainlink blocks replay`. If set to true, already consumed logs that would otherwise be skipped will be rebroadcasted.
- Added version compatibility check when using CLI to login to a remote node. flag `bypass-version-check` skips this check.
- Interrim solution to set multiple nodes/chains from ENV. This gives the ability to specify multiple RPCs that the Chainlink node will constantly monitor for health and sync status, detecting dead nodes and out of sync nodes, with automatic failover. This is a temporary stand-in until configuration is overhauled and will be removed in future in favor of a config file. Set as such: `EVM_NODES='{...}'` where the var is a JSON array containing the node specifications. This is not compatible with using any other way to specify node via env (e.g. `ETH_URL`, `ETH_SECONDARY_URL`, `ETH_CHAIN_ID` etc). **WARNING**: Setting this environment variable will COMPLETELY ERASE your `evm_nodes` table on every boot and repopulate from the given data, nullifying any runtime modifications. Make sure to carefully read the [EVM performance configuration guide](https://chainlink.notion.site/EVM-performance-configuration-handbook-a36b9f84dcac4569ba68772aa0c1368c) for best practices here.

For example:

```bash
export EVM_NODES='
[
	{
		"name": "primary_1",
		"evmChainId": "137",
		"wsUrl": "wss://endpoint-1.example.com/ws",
    "httpUrl": "http://endpoint-1.example.com/",
		"sendOnly": false
	},
	{
		"name": "primary_2",
		"evmChainId": "137",
		"wsUrl": "ws://endpoint-2.example.com/ws",
    "httpUrl": "http://endpoint-2.example.com/",
		"sendOnly": false
	},
	{
		"name": "primary_3",
		"evmChainId": "137",
		"wsUrl": "wss://endpoint-3.example.com/ws",
    "httpUrl": "http://endpoint-3.example.com/",
		"sendOnly": false
	},
	{
		"name": "sendonly_1",
		"evmChainId": "137",
		"httpUrl": "http://endpoint-4.example.com/",
		"sendOnly": true
	},
  {
		"name": "sendonly_2",
		"evmChainId": "137",
		"httpUrl": "http://endpoint-5.example.com/",
		"sendOnly": true
	}
]
'
```

### Changed

- Changed default locking mode to "dual". Bugs in lease locking have been ironed out and this paves the way to making "lease" the default in the future. It is recommended to set `DATABASE_LOCKING_MODE=lease`, default is set to "dual" only for backwards compatibility.
- EIP-1559 is now enabled by default on mainnet. To disable (go back to legacy mode) set `EVM_EIP1559_DYNAMIC_FEES=false`. The default settings should work well, but if you wish to tune your gas controls, see the [documentation](https://docs.chain.link/docs/configuration-variables/#evm-gas-controls).

Note that EIP-1559 can be manually enabled on other chains by setting `EVM_EIP1559_DYNAMIC_FEES=true` but we only support it for official Ethereum mainnet and testnets. It is _not_ recommended enabling this setting on Polygon since during our testing process we found that the EIP-1559 fee market appears to be broken on all Polygon chains and EIP-1559 transactions are actually less likely to get included than legacy transactions.

See issue: https://github.com/maticnetwork/bor/issues/347

- The pipeline task runs have changed persistence protocol (database), which will result in inability to decode some existing task runs. All new runs should be working with no issues.

### Removed

- `LOG_TO_DISK` ENV var.

## [1.2.1] - 2022-03-17

This release hotfixes issues from moving a new CI/CD system. Feature-wise the functionality is the same as `v1.2.0`.

### Fixed

- Fixed CI/CD issue where environment variables were not being passed into the underlying build

## [1.2.0] - 2022-03-02

### Added

- Added support for the Nethermind Ethereum client.
- Added support for batch sending telemetry to the ingress server to improve performance.
- Added v2 P2P networking support (alpha)

New ENV vars:

- `ADVISORY_LOCK_CHECK_INTERVAL` (default: 1s) - when advisory locking mode is enabled, this controls how often Chainlink checks to make sure it still holds the advisory lock. It is recommended to leave this at the default.
- `ADVISORY_LOCK_ID` (default: 1027321974924625846) - when advisory locking mode is enabled, the application advisory lock ID can be changed using this env var. All instances of Chainlink that might run on a particular database must share the same advisory lock ID. It is recommended to leave this at the default.
- `LOG_FILE_DIR` (default: chainlink root directory) - if `LOG_FILE_MAX_SIZE` is set, this env var allows you to override the output directory for logging.
- `SHUTDOWN_GRACE_PERIOD` (default: 5s) - when node is shutting down gracefully and exceeded this grace period, it terminates immediately (trying to close DB connection) to avoid being SIGKILLed.
- `SOLANA_ENABLED` (default: false) - set to true to enable Solana support
- `TERRA_ENABLED` (default: false) - set to true to enable Terra support
- `BLOCK_HISTORY_ESTIMATOR_EIP1559_FEE_CAP_BUFFER_BLOCKS` - if EIP1559 mode is enabled, this optional env var controls the buffer blocks to add to the current base fee when sending a transaction. By default, the gas bumping threshold + 1 block is used. It is not recommended to change this unless you know what you are doing.
- `TELEMETRY_INGRESS_BUFFER_SIZE` (default: 100) - the number of telemetry messages to buffer before dropping new ones
- `TELEMETRY_INGRESS_MAX_BATCH_SIZE` (default: 50) - the maximum number of messages to batch into one telemetry request
- `TELEMETRY_INGRESS_SEND_INTERVAL` (default: 500ms) - the cadence on which batched telemetry is sent to the ingress server
- `TELEMETRY_INGRESS_SEND_TIMEOUT` (default: 10s) - the max duration to wait for the request to complete when sending batch telemetry
- `TELEMETRY_INGRESS_USE_BATCH_SEND` (default: true) - toggles sending telemetry using the batch client to the ingress server
- `NODE_NO_NEW_HEADS_THRESHOLD` (default: 3m) - RPC node will be marked out-of-sync if it does not receive a new block for this length of time. Set to 0 to disable head monitoring for liveness checking,
- `NODE_POLL_FAILURE_THRESHOLD` (default: 5) - number of consecutive failed polls before an RPC node is marked dead. Set to 0 to disable poll liveness checking.
- `NODE_POLL_INTERVAL` (default: 10s) - how often to poll. Set to 0 to disable all polling.

#### Bootstrap job

Added a new `bootstrap` job type. This job removes the need for every job to implement their own bootstrapping logic.
OCR2 jobs with `isBootstrapPeer=true` are automatically migrated to the new format.
The spec parameters are similar to a basic OCR2 job, an example would be:

```
type            = "bootstrap"
name            = "bootstrap"
relay           = "evm"
schemaVersion	= 1
contractID      = "0xAb5801a7D398351b8bE11C439e05C5B3259aeC9B"
[relayConfig]
chainID	        = 4
```

#### EVM node hot failover and liveness checking

Chainlink now supports hot failover and liveness checking for EVM nodes. This completely supercedes and replaces the Fiews failover proxy and should remove the need for any kind of failover proxy between Chainlink and its RPC nodes.

In order to use this feature, you'll need to set multiple primary RPC nodes.

### Removed

- `deleteuser` CLI command.

### Changed

`EVM_DISABLED` has been deprecated and replaced by `EVM_ENABLED` for consistency with other feature flags.
`ETH_DISABLED` has been deprecated and replaced by `EVM_RPC_ENABLED` for consistency, and because this was confusingly named. In most cases you want to set `EVM_ENABLED=false` and not `EVM_RPC_ENABLED=false`.

Log colorization is now disabled by default because it causes issues when piped to text files. To re-enable log colorization, set `LOG_COLOR=true`.

#### Polygon/matic defaults changed

Due to increasingly hostile network conditions on Polygon we have had to increase a number of default limits. This is to work around numerous and very deep re-orgs, high mempool pressure and a failure by the network to propagate transactions properly. These new limits are likely to increase load on both your Chainlink node and database, so please be sure to monitor CPU and memory usage on both and make sure they are adequately specced to handle the additional load.

## [1.1.1] - 2022-02-14

### Added

- `BLOCK_HISTORY_ESTIMATOR_EIP1559_FEE_CAP_BUFFER_BLOCKS` - if EIP1559 mode is enabled, this optional env var controls the buffer blocks to add to the current base fee when sending a transaction. By default, the gas bumping threshold + 1 block is used. It is not recommended to change this unless you know what you are doing.
- `EVM_GAS_FEE_CAP_DEFAULT` - if EIP1559 mode is enabled, and FixedPrice gas estimator is used, this env var controls the fixed initial fee cap.
- Allow dumping pprof even when not in dev mode, useful for debugging (go to /v2/debug/pprof as a logged in user)

### Fixed

- Update timeout so we don’t exit early on very large log broadcaster backfills

#### EIP-1559 Fixes

Fixed issues with EIP-1559 related to gas bumping. Due to [go-ethereum's implementation](https://github.com/ethereum/go-ethereum/blob/bff330335b94af3643ac2fb809793f77de3069d4/core/tx_list.go#L298) which introduces additional restrictions on top of the EIP-1559 spec, we must bump the FeeCap at least 10% each time in order for the gas bump to be accepted.

The new EIP-1559 implementation works as follows:

If you are using FixedPriceEstimator:
- With gas bumping disabled, it will submit all transactions with `feecap=ETH_MAX_GAS_PRICE_WEI` and `tipcap=EVM_GAS_TIP_CAP_DEFAULT`
- With gas bumping enabled, it will submit all transactions initially with `feecap=EVM_GAS_FEE_CAP_DEFAULT` and `tipcap=EVM_GAS_TIP_CAP_DEFAULT`.

If you are using BlockHistoryEstimator (default for most chains):
- With gas bumping disabled, it will submit all transactions with `feecap=ETH_MAX_GAS_PRICE_WEI` and `tipcap=<calculated using past blocks>`
- With gas bumping enabled (default for most chains) it will submit all transactions initially with `feecap=current block base fee * (1.125 ^ N)` where N is configurable by setting BLOCK_HISTORY_ESTIMATOR_EIP1559_FEE_CAP_BUFFER_BLOCKS but defaults to `gas bump threshold+1` and `tipcap=<calculated using past blocks>`

Bumping works as follows:

- Increase tipcap by `max(tipcap * (1 + ETH_GAS_BUMP_PERCENT), tipcap + ETH_GAS_BUMP_WEI)`
- Increase feecap by `max(feecap * (1 + ETH_GAS_BUMP_PERCENT), feecap + ETH_GAS_BUMP_WEI)`

## [1.1.0] - 2022-01-25

### Added

- Added support for Sentry error reporting. Set `SENTRY_DSN` at run-time to enable reporting.
- Added Prometheus counters: `log_warn_count`, `log_error_count`, `log_critical_count`, `log_panic_count` and `log_fatal_count` representing the corresponding number of warning/error/critical/panic/fatal messages in the log.
- The new prometheus metric `tx_manager_tx_attempt_count` is a Prometheus Gauge that should represent the total number of Transactions attempts that awaiting confirmation for this node.
- The new prometheus metric `version` that displays the node software version (tag) as well as the corresponding commit hash.
- CLI command `keys eth list` is updated to display key specific max gas prices.
- CLI command `keys eth create` now supports optional `maxGasPriceGWei` parameter.
- CLI command `keys eth update` is added to update key specific parameters like `maxGasPriceGWei`.
- Add partial support for Moonriver chain
- For OCR jobs, `databaseTimeout`, `observationGracePeriod` and `contractTransmitterTransmitTimeout` can be specified to override chain-specific default values.

Two new log levels have been added.

- `[crit]`: *Critical* level logs are more severe than `[error]` and require quick action from the node operator.
- `[debug] [trace]`: *Trace* level logs contain extra `[debug]` information for development, and must be compiled in via `-tags trace`.

#### [Beta] Multichain support added

As a beta feature, Chainlink now supports connecting to multiple different EVM chains simultaneously.

This means that one node can run jobs on Goerli, Kovan, BSC and Mainnet (for example). Note that you can still have as many eth keys as you like, but each eth key is pegged to one chain only.

Extensive efforts have been made to make migration for existing nops as seamless as possible. Generally speaking, you should not have to make any changes when upgrading your existing node to this version. All your jobs will continue to run as before.

The overall summary of changes is such:

##### Chains/Ethereum Nodes

EVM chains are now represented as a first class object within the chainlink node. You can create/delete/list them using the CLI or API.

At least one primary node is required in order for a chain to connect. You may additionally specify zero or more send-only nodes for a chain. It is recommended to use the CLI/API or GUI to add nodes to chain.

###### Creation

```bash
chainlink chains evm create -id 42 # creates an evm chain with chain ID 42 (see: https://chainlist.org/)
chainlink nodes create -chain-id 42 -name 'my-primary-kovan-full-node' -type primary -ws-url ws://node.example/ws -http-url http://node.example/rpc # http-url is optional but recommended for primaries
chainlink nodes create -chain-id 42 -name 'my-send-only-backup-kovan-node' -type sendonly -http-url http://some-public-node.example/rpc
```

###### Listing

```bash
chainlink chains evm list
chainlink nodes list
```

###### Deletion

```bash
chainlink nodes delete 'my-send-only-backup-kovan-node'
chainlink chains evm delete 42
```

###### Legacy eth ENV vars

The old way of specifying chains using environment variables is still supported but discouraged. It works as follows:

If you specify `ETH_URL` then the values of `ETH_URL`, `ETH_CHAIN_ID`, `ETH_HTTP_URL` and `ETH_SECONDARY_URLS` will be used to create/update chains and nodes representing these values in the database. If an existing chain/node is found it will be overwritten. This behavior is used mainly to ease the process of upgrading, and on subsequent runs (once your old settings have been written to the database) it is recommended to unset these ENV vars and use the API commands exclusively to administer chains and nodes.

##### Jobs/tasks

By default, all jobs/tasks will continue to use the default chain (specified by `ETH_CHAIN_ID`). However, the following jobs now allow an additional `evmChainID` key in their TOML:

- VRF
- DirectRequest
- Keeper
- OCR
- Fluxmonitor

You can pin individual jobs to a particular chain by specifying the `evmChainID` explicitly. Here is an example job to demonstrate:

```toml
type            = "keeper"
evmChainID      = 3
schemaVersion   = 1
name            = "example keeper spec"
contractAddress = "0x9E40733cC9df84636505f4e6Db28DCa0dC5D1bba"
externalJobID   = "0EEC7E1D-D0D2-476C-A1A8-72DFB6633F49"
fromAddress     = "0xa8037A20989AFcBC51798de9762b351D63ff462e"
```

The above keeper job will _always_ run on chain ID 3 (Ropsten) regardless of the `ETH_CHAIN_ID` setting. If no chain matching this ID has been added to the chainlink node, the job cannot be created (you must create the chain first).

In addition, you can also specify `evmChainID` on certain pipeline tasks. This allows for cross-chain requests, for example:

```toml
type                = "directrequest"
schemaVersion       = 1
evmChainID          = 42
name                = "example cross chain spec"
contractAddress     = "0x613a38AC1659769640aaE063C651F48E0250454C"
externalJobID       = "0EEC7E1D-D0D2-476C-A1A8-72DFB6633F90"
observationSource   = """
    decode_log   [type=ethabidecodelog ... ]
    ...
    submit [type=ethtx to="0x613a38AC1659769640aaE063C651F48E0250454C" data="$(encode_tx)" minConfirmations="2" evmChainID="3"]
    decode_log-> ... ->submit;
"""
```

In the example above (which excludes irrelevant pipeline steps for brevity) a log can be read from the chain with ID 42 (Kovan) and a transaction emitted on chain with ID 3 (Ropsten).

Tasks that support the `evmChainID` parameter are as follows:

- `ethcall`
- `estimategaslimit`
- `ethtx`

###### Defaults

If the job- or task-specific `evmChainID` is _not_ given, the job/task will simply use the default as specified by the `ETH_CHAIN_ID` env variable.

Generally speaking, the default config values for each chain are good enough. But in some cases it is necessary to be able to override the defaults on a per-chain basis.

This used to be done via environment variables e.g. `MINIMUM_CONTRACT_PAYMENT_LINK_JUELS`.

These still work, but if set they will override that value for _all_ chains. This may not always be what you want. Consider a node that runs both Matic and Mainnet. You may want to set a higher value for `MINIMUM_CONTRACT_PAYMENT` on Mainnet, due to the more expensive gas costs. However, setting `MINIMUM_CONTRACT_PAYMENT_LINK_JUELS` using env variables will set that value for _all_ chains including matic.

To help you work around this, Chainlink now supports setting per-chain configuration options.

**Examples**

To set initial configuration when creating a chain, pass in the full json string as an optional parameter at the end:

`chainlink evm chains create -id 42 '{"BlockHistoryEstimatorBlockDelay": "100"}'`

To set configuration on an existing chain, specify key values pairs as such:

`chainlink evm chains configure -id 42 BlockHistoryEstimatorBlockDelay=100 GasEstimatorMode=FixedPrice`

The full list of chain-specific configuration options can be found by looking at the `ChainCfg` struct in `core/chains/evm/types/types.go`.

#### Async support in external adapters

External Adapters making async callbacks can now error job runs. This required a slight change to format, the correct way to callback from an asynchronous EA is using the following JSON:

SUCCESS CASE:

```json
{
    "value": < any valid json object >
}
```

ERROR CASE:


```json
{
    "error": "some error string"
}
```

This only applies to EAs using the `X-Chainlink-Pending` header to signal that the result will be POSTed back to the Chainlink node sometime 'later'. Regular synchronous calls to EAs work just as they always have done.

(NOTE: Official documentation for EAs needs to be updated)

#### New optional VRF v2 field: `requestedConfsDelay`

Added a new optional field for VRF v2 jobs called `requestedConfsDelay`, which configures a
number of blocks to wait in addition to the request specified `requestConfirmations` before servicing
the randomness request, i.e. the Chainlink node will wait `max(nodeMinConfs, requestConfirmations + requestedConfsDelay)`
blocks before servicing the request.

It can be used in the following way:

```toml
type = "vrf"
externalJobID = "123e4567-e89b-12d3-a456-426655440001"
schemaVersion = 1
name = "vrf-v2-secondary"
coordinatorAddress = "0xABA5eDc1a551E55b1A570c0e1f1055e5BE11eca7"
requestedConfsDelay = 10
# ... rest of job spec ...
```

Use of this field requires a database migration.

#### New locking mode: 'lease'

Chainlink now supports a new environment variable `DATABASE_LOCKING_MODE`. It can be set to one of the following values:

- `dual` (the default - uses both locking types for backwards and forwards compatibility)
- `advisorylock` (advisory lock only)
- `lease` (lease lock only)
- `none` (no locking at all - useful for advanced deployment environments when you can be sure that only one instance of chainlink will ever be running)

The database lock ensures that only one instance of Chainlink can be run on the database at a time. Running multiple instances of Chainlink on a single database at the same time would likely to lead to strange errors and possibly even data integrity failures and should not be allowed.

Ideally, node operators would be using a container orchestration system (e.g. Kubernetes) that ensures that only one instance of Chainlink ever runs on a particular postgres database.

However, we are aware that many node operators do not have the technical capacity to do this. So a common use case is to run multiple Chainlink instances in failover mode (as recommended by our official documentation, although this will be changing in future). The first instance will take some kind of lock on the database and subsequent instances will wait trying to take this lock in case the first instance disappears or dies.

Traditionally Chainlink has used an advisory lock to manage this. However, advisory locks come with several problems, notably:
- Postgres does not really like it when you hold locks open for a very long time (hours/days). It hampers certain internal cleanup tasks and is explicitly discouraged by the postgres maintainers.
- The advisory lock can silently disappear on postgres upgrade, meaning that a new instance can take over even while the old one is still running.
- Advisory locks do not play nicely with pooling tools such as pgbouncer.
- If the application crashes, the advisory lock can be left hanging around for a while (sometimes hours) and can require manual intervention to remove it before another instance of Chainlink will allow itself to boot.

For this reason, we have introduced a new locking mode, `lease`, which is likely to become the default in the future. `lease`-mode works as follows:
- Have one row in a database which is updated periodically with the client ID.
- CL node A will run a background process on start that updates this e.g. once per second.
- CL node B will spinlock, checking periodically to see if the update got too old. If it goes more than a set period without updating, it assumes that node A is dead and takes over. Now CL node B is the owner of the row, and it updates this every second.
- If CL node A comes back somehow, it will go to take out a lease and realise that the database has been leased to another process, so it will exit the entire application immediately.

The default is set to `dual` which used both advisory locking AND lease locking, for backwards compatibility. However, it is recommended that node operators who know what they are doing, or explicitly want to stop using the advisory locking mode set `DATABASE_LOCKING_MODE=lease` in their env.

Lease locking can be configured using the following ENV vars:

`LEASE_LOCK_REFRESH_INTERVAL` (default 1s)
`LEASE_LOCK_DURATION` (default 30s)

It is recommended to leave these set to the default values.

#### Duplicate Job Configuration

When duplicating a job, the new job's configuration settings that have not been overridden by the user can still reflect the chainlink node configuration.

#### Nurse (automatic pprof profiler)

Added new automatic pprof profiling service. Profiling is triggered when the node exceeds certain resource thresholds (currently, memory and goroutine count). The following environment variables have been added to allow configuring this service:

- `AUTO_PPROF_ENABLED`: Set to `true` to enable the automatic profiling service. Defaults to `false`.
- `AUTO_PPROF_PROFILE_ROOT`: The location on disk where pprof profiles will be stored. Defaults to `$CHAINLINK_ROOT`.
- `AUTO_PPROF_POLL_INTERVAL`: The interval at which the node's resources are checked. Defaults to `10s`.
- `AUTO_PPROF_GATHER_DURATION`: The duration for which profiles are gathered when profiling is kicked off. Defaults to `10s`.
- `AUTO_PPROF_GATHER_TRACE_DURATION`: The duration for which traces are gathered when profiling is kicked off. This is separately configurable because traces are significantly larger than other types of profiles. Defaults to `5s`.
- `AUTO_PPROF_MAX_PROFILE_SIZE`: The maximum amount of disk space that profiles may consume before profiling is disabled. Defaults to `100mb`.
- `AUTO_PPROF_CPU_PROFILE_RATE`: See https://pkg.go.dev/runtime#SetCPUProfileRate. Defaults to `1`.
- `AUTO_PPROF_MEM_PROFILE_RATE`: See https://pkg.go.dev/runtime#pkg-variables. Defaults to `1`.
- `AUTO_PPROF_BLOCK_PROFILE_RATE`: See https://pkg.go.dev/runtime#SetBlockProfileRate. Defaults to `1`.
- `AUTO_PPROF_MUTEX_PROFILE_FRACTION`: See https://pkg.go.dev/runtime#SetMutexProfileFraction. Defaults to `1`.
- `AUTO_PPROF_MEM_THRESHOLD`: The maximum amount of memory the node can actively consume before profiling begins. Defaults to `4gb`.
- `AUTO_PPROF_GOROUTINE_THRESHOLD`: The maximum number of actively-running goroutines the node can spawn before profiling begins. Defaults to `5000`.

**Adventurous node operators are encouraged to read [this guide on how to analyze pprof profiles](https://jvns.ca/blog/2017/09/24/profiling-go-with-pprof/).**

#### `merge` task type

A new task type has been added, called `merge`. It can be used to merge two maps/JSON values together. Merge direction is from right to left such that `right` will clobber values of `left`. If no `left` is provided, it uses the input of the previous task. Example usage as such:


```
decode_log   [type=ethabidecodelog ...]
merge        [type=merge right=<{"foo": 42}>];

decode_log -> merge;
```

Or, to reverse merge direction:

```
decode_log   [type=ethabidecodelog ...]
merge        [type=merge left=<{"foo": 42}> right="$(decode_log)"];

decode_log -> merge;
```

#### Enhanced ABI encoding support

The `ethabiencode2` task supports ABI encoding using the abi specification generated by `solc`. e.g:

    {
        "name": "call",
        "inputs": [
          {
            "name": "value",
            "type": "tuple",
            "components": [
              {
                "name": "first",
                "type": "bytes32"
              },
              {
                "name": "last",
                "type": "bool"
              }
            ]
          }
        ]
    }

This would allow for calling of a function `call` with a tuple containing two values, the first a `bytes32` and the second a `bool`. You can supply a named map or an array.

#### Transaction Simulation (Gas Savings)

Chainlink now supports transaction simulation for certain types of job. When this is enabled, transactions will be simulated using `eth_call` before initial send. If the transaction reverted, the tx is marked as errored without being broadcast, potentially avoiding an expensive on-chain revert.

This can add a tiny bit of latency (upper bound 2s, generally much shorter under good conditions) and will add marginally more load to the eth client, since it adds an extra call for every transaction sent. However, it may help to save gas in some cases especially during periods of high demand by avoiding unnecessary reverts (due to outdated round etc.).

This option is EXPERIMENTAL and disabled by default.

To enable for FM or OCR:

`FM_SIMULATE_TRANSACTIONs=true`
`OCR_SIMULATE_TRANSACTIONS=true`

To enable in the pipeline, use the `simulate=true` option like so:

```
submit [type=ethtx to="0xDeadDeadDeadDeadDeadDeadDeadDead" data="0xDead" simulate=true]
```

Use at your own risk.

#### Misc

Chainlink now supports more than one primary eth node per chain. Requests are round-robined between available primaries.

Add CRUD functionality for EVM Chains and Nodes through Operator UI.

Non-fatal errors to a pipeline run are preserved including any run that succeeds but has more than one fatal error.

Chainlink now supports configuring max gas price on a per-key basis (allows implementation of keeper "lanes").

The Operator UI now supports login MFA with hardware security keys. `MFA_RPID` and `MFA_RPORIGIN` environment variables have been added to the config and are required if using the new MFA feature.

Keys and Configuration navigation links have been moved into a settings dropdown to make space for multichain navigation links.

#### Full EIP1559 Support (Gas Savings)

Chainlink now includes experimental support for submitting transactions using type 0x2 (EIP-1559) envelope.

EIP-1559 mode is off by default but can be enabled on a per-chain basis or globally.

This may help to save gas on spikes: Chainlink ought to react faster on the upleg and avoid overpaying on the downleg. It may also be possible to set `BLOCK_HISTORY_ESTIMATOR_BATCH_SIZE` to a smaller value e.g. 12 or even 6 because tip cap ought to be a more consistent indicator of inclusion time than total gas price. This would make Chainlink more responsive and ought to reduce response time variance. Some experimentation will be needed here to find optimum settings.

To enable globally, set `EVM_EIP1559_DYNAMIC_FEES=true`. Set with caution, if you set this on a chain that does not actually support EIP-1559 your node will be broken.

In EIP-1559 mode, the total price for the transaction is the minimum of base fee + tip cap and fee cap. More information can be found on the [official EIP](https://github.com/ethereum/EIPs/blob/master/EIPS/eip-1559.md).

Chainlink's implementation of this is to set a large fee cap and modify the tip cap to control confirmation speed of transactions. So, when in EIP1559 mode, the tip cap takes the place of gas price roughly speaking, with the varying base price remaining a constant (we always pay it).

A quick note on terminology - Chainlink uses the same terms used internally by go-ethereum source code to describe various prices. This is not the same as the externally used terms. For reference:

Base Fee Per Gas = BaseFeePerGas
Max Fee Per Gas = FeeCap
Max Priority Fee Per Gas = TipCap

In EIP-1559 mode, the following changes occur to how configuration works:

- All new transactions will be sent as type 0x2 transactions specifying a TipCap and FeeCap (NOTE: existing pending legacy transactions will continue to be gas bumped in legacy mode)
- BlockHistoryEstimator will apply its calculations (gas percentile etc.) to the TipCap and this value will be used for new transactions (GasPrice will be ignored)
- FixedPriceEstimator will use `EVM_GAS_TIP_CAP_DEFAULT` instead of `ETH_GAS_PRICE_DEFAULT`
- `ETH_GAS_PRICE_DEFAULT` is ignored for new transactions and `EVM_GAS_TIP_CAP_DEFAULT` is used instead (default 20GWei)
- `ETH_MIN_GAS_PRICE_WEI` is ignored for new transactions and `EVM_GAS_TIP_CAP_MINIMUM` is used instead (default 0)
- `ETH_MAX_GAS_PRICE_WEI` controls the FeeCap
- `KEEPER_GAS_PRICE_BUFFER_PERCENT` is ignored in EIP-1559 mode and `KEEPER_TIP_CAP_BUFFER_PERCENT` is used instead

The default tip cap is configurable per-chain but can be specified for all chains using `EVM_GAS_TIP_CAP_DEFAULT`. The fee cap is derived from `ETH_MAX_GAS_PRICE_WEI`.

When using the FixedPriceEstimator, the default gas tip will be used for all transactions.

When using the BlockHistoryEstimator, Chainlink will calculate the tip cap based on transactions already included (in the same way it calculates gas price in legacy mode).

Enabling EIP1559 mode might lead to marginally faster transaction inclusion and make the node more responsive to sharp rises/falls in gas price, keeping response times more consistent.

In addition, `ethcall` tasks now accept `gasTipCap` and `gasFeeCap` parameters in addition to `gasPrice`. This is required for Keeper jobs, i.e.:

```
check_upkeep_tx          [type=ethcall
                          failEarly=true
                          extractRevertReason=true
                          contract="$(jobSpec.contractAddress)"
                          gas="$(jobSpec.checkUpkeepGasLimit)"
                          gasPrice="$(jobSpec.gasPrice)"
                          gasTipCap="$(jobSpec.gasTipCap)"
                          gasFeeCap="$(jobSpec.gasFeeCap)"
                          data="$(encode_check_upkeep_tx)"]
```


NOTE: AccessLists are part of the 0x2 transaction type spec and Chainlink also implements support for these internally. This is not currently exposed in any way, if there is demand for this it ought to be straightforward enough to do so.

Avalanche AP4 defaults have been added (you can remove manually set ENV vars controlling gas pricing).

#### New env vars

`CHAIN_TYPE` - Configure the type of chain (if not standard). `Arbitrum`, `ExChain`, `Optimism`, or `XDai`. Replaces `LAYER_2_TYPE`. NOTE: This is a global override, to set on a per-chain basis you must use the CLI/API or GUI to change the chain-specific config for that chain (`ChainType`).

`BLOCK_EMISSION_IDLE_WARNING_THRESHOLD` - Controls global override for the time after which node will start logging warnings if no heads are received.

`ETH_DEFAULT_BATCH_SIZE` - Controls the default number of items per batch when making batched RPC calls. It is unlikely that you will need to change this from the default value.

NOTE: `ETH_URL` used to default to "ws://localhost:8546" and `ETH_CHAIN_ID` used to default to 1. These defaults have now been removed. The env vars are no longer required, since node configuration is now done via CLI/API/GUI and stored in the database.

### Removed

- `belt/` and `evm-test-helpers/` removed from the codebase.

#### Deprecated env vars

`LAYER_2_TYPE` - Use `CHAIN_TYPE` instead.

#### Removed env vars

`FEATURE_CRON_V2`, `FEATURE_FLUX_MONITOR_V2`, `FEATURE_WEBHOOK_V2` - all V2 job types are now enabled by default.

### Fixed

- Fixed a regression whereby the BlockHistoryEstimator would use a bumped value on old gas price even if the new current price was larger than the bumped value.
- Fixed a bug where creating lots of jobs very quickly in parallel would cause the node to hang
- Propagating `evmChainID` parameter in job specs supporting this parameter.

Fixed `LOG_LEVEL` behavior in respect to the corresponding UI setting: Operator can override `LOG_LEVEL` until the node is restarted.

### Changed

- The default `GAS_ESTIMATOR_MODE` for Optimism chains has been changed to `Optimism2`.
- Default minimum payment on mainnet has been reduced from 1 LINK to 0.1 LINK.
- Logging timestamp output has been changed from unix to ISO8601 to aid in readability. To keep the old unix format, you may set `LOG_UNIX_TS=true`
- Added WebAuthn support for the Operator UI and corresponding support in the Go backend

#### Log to Disk

This feature has been disabled by default, turn on with LOG_TO_DISK. For most production uses this is not desirable.

## [1.0.1] - 2021-11-23

### Added

- Improved error reporting
- Panic and recovery improvements

### Fixed

- Resolved config conversion errors for ETH_FINALITY_DEPTH, ETH_HEAD_TRACKER_HISTORY, and ETH_GAS_LIMIT_MULTIPLIER
- Proper handling for "nonce too low" errors on Avalanche

## [1.0.0] - 2021-10-19

### Added

- `chainlink node db status` will now display a table of applied and pending migrations.
- Add support for OKEx/ExChain.

### Changed

**Legacy job pipeline (JSON specs) are no longer supported**

This version will refuse to migrate the database if job specs are still present. You must manually delete or migrate all V1 job specs before upgrading.

For more information on migrating, see [the docs](https://docs.chain.link/chainlink-nodes/).

This release will DROP legacy job tables so please take a backup before upgrading.

#### KeyStore changes

* We no longer support "soft deleting", or archiving keys. From now on, keys can only be hard-deleted.
* Eth keys can no longer be imported directly to the database. If you with to import an eth key, you _must_ start the node first and import through the remote client.

#### New env vars

`LAYER_2_TYPE` - For layer 2 chains only. Configure the type of chain, either `Arbitrum` or `Optimism`.

#### Misc

- Head sampling can now be optionally disabled by setting `ETH_HEAD_TRACKER_SAMPLING_INTERVAL = "0s"` - this will result in every new head being delivered to running jobs,
  regardless of the head frequency from the chain.
- When creating new FluxMonitor jobs, the validation logic now checks that only one of: drumbeat ticker or idle timer is enabled.
- Added a new Prometheus metric: `uptime_seconds` which measures the number of seconds the node has been running. It can be helpful in detecting potential crashes.

### Fixed

Fixed a regression whereby the BlockHistoryEstimator would use a bumped value on old gas price even if the new current price was larger than the bumped value.

## [0.10.15] - 2021-10-14

**It is highly recommended upgrading to this version before upgrading to any newer versions to avoid any complications.**

### Fixed

- Prevent release from clobbering databases that have previously been upgraded

## [0.10.14] - 2021-09-06

### Added

- FMv2 spec now contains DrumbeatRandomDelay parameter that can be used to introduce variation between round of submits of different oracles, if drumbeat ticker is enabled.

- OCR Hibernation

#### Requesters/MinContractPaymentLinkJuels

V2 direct request specs now support two additional keys:

- "requesters" key which allows whitelisting requesters
- "minContractPaymentLinkJuels" key which allows to specify a job-specific minimum contract payment.

For example:

```toml
type                        = "directrequest"
schemaVersion               = 1
requesters                  = ["0xaaaa1F8ee20f5565510B84f9353F1E333E753B7a", "0xbbbb70F0e81C6F3430dfdC9fa02fB22BdD818C4e"] # optional
minContractPaymentLinkJuels = "100000000000000" # optional
name                        = "example eth request event spec with requesters"
contractAddress             = "..."
externalJobID               = "..."
observationSource           = """
...
"""
```

## [0.10.13] - 2021-08-25

### Fixed

- Resolved exiting Hibernation bug on FMv2

## [0.10.12] - 2021-08-16

### Fixed

- Resolved FMv2 stalling in Hibernation mode
- Resolved rare issue when the Gas Estimator fails on start
- Resolved the handling of nil values for gas price

## [0.10.11] - 2021-08-09

A new configuration variable, `BLOCK_BACKFILL_SKIP`, can be optionally set to "true" in order to strongly limit the depth of the log backfill.
This is useful if the node has been offline for a longer time and after startup should not be concerned with older events from the chain.

Three new configuration variables are added for the new telemetry ingress service support. `TELEMETRY_INGRESS_URL` sets the URL to connect to for telemetry ingress, `TELEMETRY_INGRESS_SERVER_PUB_KEY` sets the public key of the telemetry ingress server, and `TELEMETRY_INGRESS_LOGGING` toggles verbose logging of the raw telemetry messages being sent.

* Fixes the logging configuration form not displaying the current values
* Updates the design of the configuration cards to be easier on the eyes
* View Coordinator Service Authentication keys in the Operator UI. This is hidden
  behind a feature flag until usage is enabled.
* Adds support for the new telemetry ingress service.

### Changed

**The legacy job pipeline (JSON specs) has been officially deprecated and support for these jobs will be dropped in an upcoming release.**

Any node operators still running jobs with JSON specs should migrate their jobs to TOML format instead.

The format for V2 Webhook job specs has changed. They now allow specifying 0 or more external initiators. Example below:

```toml
type            = "webhook"
schemaVersion   = 1
externalInitiators = [
    { name = "foo-ei", spec = '{"foo": 42}' },
    { name = "bar-ei", spec = '{"bar": 42}' }
]
observationSource   = """
ds          [type=http method=GET url="https://chain.link/ETH-USD"];
ds_parse    [type=jsonparse path="data,price"];
ds_multiply [type=multiply times=100];
ds -> ds_parse -> ds_multiply;
"""
```

These external initiators will be notified with the given spec after the job is created, and also at deletion time.

Only the External Initiators listed in the toml spec may trigger a run for that job. Logged-in users can always trigger a run for any job.

#### Migrating Jobs

- OCR
All OCR jobs are already using v2 pipeline by default - no need to do anything here.

- Flux Monitor v1
We have created a tool to help you automigrate flux monitor specs in JSON format to the new TOML format. You can migrate a job like this:

```
chainlink jobs migrate <job id>
```

This can be automated by using the API like so:

```
POST http://yournode.example/v2/migrate/<job id>
```

- VRF v1
Automigration is not supported for VRF jobs. They must be manually converted into v2 format.

- Ethlog/Runlog/Cron/web
All other job types must also be manually converted into v2 format.

#### Technical details

Why are we doing this?

To give some background, the legacy job pipeline has been around since before Chainlink went to mainnet and is getting quite long in the tooth. The code is brittle and difficult to understand and maintain. For a while now we have been developing a v2 job pipeline in parallel which uses the TOML format. The new job pipeline is simpler, more performant and more powerful. Every job that can be represented in the legacy pipeline should be able to be represented in the v2 pipeline - if it can't be, that's a bug, so please let us know ASAP.

The v2 pipeline has now been extensively tested in production and proved itself reliable. So, we made the decision to drop V1 support entirely in favour of focusing developer effort on new features like native multichain support, EIP1559-compatible fees, further gas saving measures and support for more blockchains. By dropping support for the old pipeline, we can deliver these features faster and better support our community.

#### KeyStore changes

* Key export files are changing format and will not be compatible between versions. Ex, a key exported in 0.10.12, will not be importable by a node running 1.0.0, and vice-versa.
* We no longer support "soft deleting", or archiving keys. From now on, keys can only be hard-deleted.
* Eth keys can no longer be imported directly to the database. If you with to import an eth key, you _must_ start the node first and import through the remote client.

## [0.10.10] - 2021-07-19

### Changed

This update will truncate `pipeline_runs`, `pipeline_task_runs`, `flux_monitor_round_stats_v2` DB tables as a part of the migration.

#### Gas Estimation

Gas estimation has been revamped and full support for Optimism has been added.

The following env vars have been deprecated, and will be removed in a future release:

```
GAS_UPDATER_ENABLED
GAS_UPDATER_BATCH_SIZE
GAS_UPDATER_BLOCK_DELAY
GAS_UPDATER_BLOCK_HISTORY_SIZE
GAS_UPDATER_TRANSACTION_PERCENTILE
```

If you are using any of the env vars above, please switch to using the following instead:

```
GAS_ESTIMATOR_MODE
BLOCK_HISTORY_ESTIMATOR_BATCH_SIZE
BLOCK_HISTORY_ESTIMATOR_BLOCK_DELAY
BLOCK_HISTORY_ESTIMATOR_BLOCK_HISTORY_SIZE
BLOCK_HISTORY_ESTIMATOR_TRANSACTION_PERCENTILE
```

Valid values for `GAS_ESTIMATOR_MODE` are as follows:

`GAS_ESTIMATOR_MODE=BlockHistory` (equivalent to `GAS_UPDATER_ENABLED=true`)
`GAS_ESTIMATOR_MODE=FixedPrice` (equivalent to `GAS_UPDATER_ENABLED=false`)
`GAS_ESTIMATOR_MODE=Optimism` (new)

New gas estimator modes may be added in the future.

In addition, a minor annoyance has been fixed whereby previously if you enabled the gas updater, it would overwrite the locally stored value for gas price and continue to use this even if it was disabled after a reboot. This will no longer happen: BlockHistory mode will not clobber the locally stored value for fixed gas price, which can still be adjusted via remote API call or using `chainlink config setgasprice XXX`. In order to use this manually fixed gas price, you must enable FixedPrice estimator mode.

### Added

Added support for latest version of libocr with the V2 networking stack. New env vars to configure this are:

```
P2P_NETWORKING_STACK
P2PV2_ANNOUNCE_ADDRESSES
P2PV2_BOOTSTRAPPERS
P2PV2_DELTA_DIAL
P2PV2_DELTA_RECONCILE
P2PV2_LISTEN_ADDRESSES
```

All of these are currently optional, by default OCR will continue to use the existing V1 stack. The new env vars will be used internally for OCR testing.

### Fixed

- Fix inability to create jobs with a cron schedule.

## [0.10.9] - 2021-07-05

### Changed

#### Transaction Strategies

FMv2, Keeper and OCR jobs now use a new strategy for sending transactions. By default, if multiple transactions are queued up, only the latest one will be sent. This should greatly reduce the number of stale rounds and reverted transactions, and help node operators to save significant gas especially during times of high congestion or when catching up on a deep backlog.

Defaults should work well, but it can be controlled if necessary using the following new env vars:

`FM_DEFAULT_TRANSACTION_QUEUE_DEPTH`
`KEEPER_DEFAULT_TRANSACTION_QUEUE_DEPTH`
`OCR_DEFAULT_TRANSACTION_QUEUE_DEPTH`

Setting to 0 will disable (the old behaviour). Setting to 1 (the default) will keep only the latest transaction queued up at any given time. Setting to 2, 3 etc. will allow this many transactions to be queued before starting to drop older items.

Note that it has no effect on FMv1 jobs. Node operators will need to upgrade to FMv2 to take advantage of this feature.

## [0.10.8] - 2021-06-21

### Fixed

- The HTTP adapter would remove a trailing slash on a subdirectory when specifying an extended path, so for instance `http://example.com/subdir/` with a param of `?query=` extended path would produce the URL `http://example.com/subdir?query=`, but should now produce: `http://example.com/subdir/?query=`.

- Matic autoconfig is now enabled for mainnet. Matic nops should remove any custom tweaks they have been running with. In addition, we have better default configs for Optimism, Arbitrum and RSK.

- It is no longer required to set `DEFAULT_HTTP_ALLOW_UNRESTRICTED_NETWORK_ACCESS=true` to enable local fetches on bridge or http tasks. If the URL for the http task is specified as a variable, then set the AllowUnrestrictedNetworkAccess option for this task. Please remove this if you had it set and no longer need it, since it introduces a slight security risk.

- Chainlink can now run with ETH_DISABLED=true without spewing errors everywhere

- Removed prometheus metrics that were no longer valid after recent changes to head tracking:
  `head_tracker_heads_in_queue`, `head_tracker_callback_execution_duration`,
  `head_tracker_callback_execution_duration_hist`, `head_tracker_num_heads_dropped`

### Added

- MINIMUM_CONTRACT_PAYMENT_LINK_JUELS replaces MINIMUM_CONTRACT_PAYMENT, which will be deprecated in a future release.

- INSECURE_SKIP_VERIFY configuration variable disables verification of the Chainlink SSL certificates when using the CLI.

- JSON parse tasks (v2) now permit an empty `path` parameter.

- Eth->eth transfer gas limit is no longer hardcoded at 21000 and can now be adjusted using `ETH_GAS_LIMIT_TRANSFER`

- HTTP and Bridge tasks (v2 pipeline) now log the request parameters (including the body) upon making the request when `LOG_LEVEL=debug`.

- Webhook v2 jobs now support two new parameters, `externalInitiatorName` and `externalInitiatorSpec`. The v2 version of the following v1 spec:
    ```
    {
      "initiators": [
        {
          "type": "external",
          "params": {
            "name": "substrate",
            "body": {
              "endpoint": "substrate",
              "feed_id": 0,
              "account_id": "0x7c522c8273973e7bcf4a5dbfcc745dba4a3ab08c1e410167d7b1bdf9cb924f6c",
              "fluxmonitor": {
                "requestData": {
                  "data": { "from": "DOT", "to": "USD" }
                },
                "feeds": [{ "url": "http://adapter1:8080" }],
                "threshold": 0.5,
                "absoluteThreshold": 0,
                "precision": 8,
                "pollTimer": { "period": "30s" },
                "idleTimer": { "duration": "1m" }
              }
            }
          }
        }
      ],
      "tasks": [
        {
          "type": "substrate-adapter1",
          "params": { "multiply": 1e8 }
        }
      ]
    }
    ```
    is:
    ```
    type            = "webhook"
    schemaVersion   = 1
    jobID           = "0EEC7E1D-D0D2-475C-A1A8-72DFB6633F46"
    externalInitiatorName = "substrate"
    externalInitiatorSpec = """
        {
          "endpoint": "substrate",
          "feed_id": 0,
          "account_id": "0x7c522c8273973e7bcf4a5dbfcc745dba4a3ab08c1e410167d7b1bdf9cb924f6c",
          "fluxmonitor": {
            "requestData": {
              "data": { "from": "DOT", "to": "USD" }
            },
            "feeds": [{ "url": "http://adapter1:8080" }],
            "threshold": 0.5,
            "absoluteThreshold": 0,
            "precision": 8,
            "pollTimer": { "period": "30s" },
            "idleTimer": { "duration": "1m" }
          }
        }
    """
    observationSource   = """
        submit [type=bridge name="substrate-adapter1" requestData=<{ "multiply": 1e8 }>]
    """
    ```


- Task definitions in v2 jobs (those with TOML specs) now support quoting strings with angle brackets (which DOT already permitted). This is particularly useful when defining JSON blobs to post to external adapters. For example:

    ```
    my_bridge [type=bridge name="my_bridge" requestData="{\\"hi\\": \\"hello\\"}"]
    ```
    ... can now be written as:
    ```
    my_bridge [type=bridge name="my_bridge" requestData=<{"hi": "hello"}>]
    ```
    Multiline strings are supported with this syntax as well:
    ```
    my_bridge [type=bridge
               name="my_bridge"
               requestData=<{
                   "hi": "hello",
                   "foo": "bar"
               }>]
    ```

- v2 jobs (those with TOML specs) now support variable interpolation in pipeline definitions. For example:

    ```
    fetch1    [type=bridge name="fetch"]
    parse1    [type=jsonparse path="foo,bar"]
    fetch2    [type=bridge name="fetch"]
    parse2    [type=jsonparse path="foo,bar"]
    medianize [type=median]
    submit    [type=bridge name="submit"
               requestData=<{
                              "result": $(medianize),
                              "fetchedData": [ $(parse1), $(parse2) ]
                            }>]

    fetch1 -> parse1 -> medianize
    fetch2 -> parse2 -> medianize
    medianize -> submit
    ```

    This syntax is supported by the following tasks/parameters:

    - `bridge`
        - `requestData`
    - `http`
        - `requestData`
    - `jsonparse`
        - `data` (falls back to the first input if unspecified)
    - `median`
        - `values` (falls back to the array of inputs if unspecified)
    - `multiply`
        - `input` (falls back to the first input if unspecified)
        - `times`

- Add `ETH_MAX_IN_FLIGHT_TRANSACTIONS` configuration option. This defaults to 16 and controls how many unconfirmed transactions may be in-flight at any given moment. This is set conservatively by default, node operators running many jobs on high throughput chains will probably need to increase this above the default to avoid lagging behind. However, before increasing this value, you MUST first ensure your ethereum node is configured not to ever evict local transactions that exceed this number otherwise your node may get permanently stuck. Set to 0 to disable the limit entirely (the old behaviour). Disabling this setting is not recommended.

Relevant settings for geth (and forks e.g. BSC)

```toml
[Eth.TxPool]
Locals = ["0xYourNodeAddress1", "0xYourNodeAddress2"]  # Add your node addresses here
NoLocals = false # Disabled by default but might as well make sure
Journal = "transactions.rlp" # Make sure you set a journal file
Rejournal = 3600000000000 # Default 1h, it might make sense to reduce this to e.g. 5m
PriceBump = 10 # Must be set less than or equal to chainlink's ETH_GAS_BUMP_PERCENT
AccountSlots = 16 # Highly recommended to increase this, must be greater than or equal to chainlink's ETH_MAX_IN_FLIGHT_TRANSACTIONS setting
GlobalSlots = 4096 # Increase this as necessary
AccountQueue = 64 # Increase this as necessary
GlobalQueue = 1024 # Increase this as necessary
Lifetime = 10800000000000 # Default 3h, this is probably ok, you might even consider reducing it

```

Relevant settings for parity/openethereum (and forks e.g. xDai)

NOTE: There is a bug in parity (and xDai) where occasionally local transactions are inexplicably culled. See: https://github.com/openethereum/parity-ethereum/issues/10228

Adjusting the settings below might help.

```toml
tx_queue_locals = ["0xYourNodeAddress1", "0xYourNodeAddress2"] # Add your node addresses here
tx_queue_size = 8192 # Increase this as necessary
tx_queue_per_sender = 16 # Highly recommended to increase this, must be greater than or equal to chainlink's ETH_MAX_IN_FLIGHT_TRANSACTIONS setting
tx_queue_mem_limit = 4 # In MB. Highly recommended to increase this or set to 0
tx_queue_no_early_reject = true # Recommended to set this
tx_queue_no_unfamiliar_locals = false # This is disabled by default but might as well make sure
```

- Keeper jobs now support prometheus metrics, they are considered a pipeline with a single `keeper` task type. Example:
```
pipeline_run_errors{job_id="1",job_name="example keeper spec"} 1
pipeline_run_total_time_to_completion{job_id="1",job_name="example keeper spec"} 8.470456e+06
pipeline_task_execution_time{job_id="1",job_name="example keeper spec",task_type="keeper"} 8.470456e+06
pipeline_tasks_total_finished{job_id="1",job_name="example keeper spec",status="completed",task_type="keeper"} 1
```

### Changed

- The v2 (TOML) `bridge` task's `includeInputAtKey` parameter is being deprecated in favor of variable interpolation. Please migrate your jobs to the new syntax as soon as possible.

- Chainlink no longer writes/reads eth key files to disk

- Add sensible default configuration settings for Fantom

- Rename `ETH_MAX_UNCONFIRMED_TRANSACTIONS` to `ETH_MAX_QUEUED_TRANSACTIONS`. It still performs the same function but the name was misleading and would have caused confusion with the new `ETH_MAX_IN_FLIGHT_TRANSACTIONS`.

- The VRF keys are now managed remotely through the node only. Example commands:
```
// Starting a node with a vrf key
chainlink node start -p path/to/passwordfile -vp path/to/vrfpasswordfile

// Remotely managing the vrf keys
chainlink keys vrf create // Creates a key with path/to/vrfpasswordfile
chainlink keys vrf list // Lists all keys on the node
chainlink keys vrf delete // Lists all keys on the node

// Archives (soft deletes) vrf key with compressed pub key 0x788..
chainlink keys vrf delete 0x78845e23b6b22c47e4c81426fdf6fc4087c4c6a6443eba90eb92cf4d11c32d3e00

// Hard deletes vrf key with compressed pub key 0x788..
chainlink keys vrf delete 0x78845e23b6b22c47e4c81426fdf6fc4087c4c6a6443eba90eb92cf4d11c32d3e00 --hard

// Exports 0x788.. key to file 0x788_exported_key on disk encrypted with path/to/vrfpasswordfile
// Note you can re-encrypt it with a different password if you like when exporting.
chainlink keys vrf export 0x78845e23b6b22c47e4c81426fdf6fc4087c4c6a6443eba90eb92cf4d11c32d3e00 -p path/to/vrfpasswordfile -o 0x788_exported_key

// Import key material in 0x788_exported_key using path/to/vrfpasswordfile to decrypt.
// Will be re-encrypted with the nodes vrf password file i.e. "-vp"
chainlink keys vrf import -p path/to/vrfpasswordfile 0x788_exported_key
```



## [0.10.7] - 2021-05-24

- If a CLI command is issued after the session has expired, and an api credentials file is found, auto login should now work.

- GasUpdater now works on RSK and xDai

- Offchain reporting jobs that have had a latest round requested can now be deleted from the UI without error

### Added

- Add `ETH_GAS_LIMIT_MULTIPLIER` configuration option, the gas limit is multiplied by this value before transmission. So a value of 1.1 will add 10% to the on chain gas limit when a transaction is submitted.

- Add `ETH_MIN_GAS_PRICE_WEI` configuration option. This defaults to 1Gwei on mainnet. Chainlink will never send a transaction at a price lower than this value.

- Add `chainlink node db migrate` for running database migrations. It's
  recommended to use this and set `MIGRATE_DATABASE=false` if you want to run
  the migrations separately outside of application startup.

### Changed

- Chainlink now automatically cleans up old eth_txes to reduce database size. By default, any eth_txes older than a week are pruned on a regular basis. It is recommended to use the default value, however the default can be overridden by setting the `ETH_TX_REAPER_THRESHOLD` env var e.g. `ETH_TX_REAPER_THRESHOLD=24h`. Reaper can be disabled entirely by setting `ETH_TX_REAPER_THRESHOLD=0`. The reaper will run on startup and again every hour (interval is configurable using `ETH_TX_REAPER_INTERVAL`).

- Heads corresponding to new blocks are now delivered in a sampled way, which is to improve
  node performance on fast chains. The frequency is by default 1 second, and can be changed
  by setting `ETH_HEAD_TRACKER_SAMPLING_INTERVAL` env var e.g. `ETH_HEAD_TRACKER_SAMPLING_INTERVAL=5s`.

- Database backups: default directory is now a subdirectory 'backup' of chainlink root dir, and can be changed
  to any chosen directory by setting a new configuration value: `DATABASE_BACKUP_DIR`

## [0.10.6] - 2021-05-10

### Added

- Add `MockOracle.sol` for testing contracts

- Web job types can now be created from the operator UI as a new job.

- See example web job spec below:

```
type            = "webhook"
schemaVersion   = 1
jobID           = "0EEC7E1D-D0D2-476C-A1A8-72DFB6633F46"
observationSource = """
ds          [type=http method=GET url="http://example.com"];
ds_parse    [type=jsonparse path="data"];
ds -> ds_parse;
"""
```

- New CLI command to convert v1 flux monitor jobs (JSON) to
v2 flux monitor jobs (TOML). Running it will archive the v1
job and create a new v2 job. Example:
```
// Get v1 job ID:
chainlink job_specs list
// Migrate it to v2:
chainlink jobs migrate fe279ed9c36f4eef9dc1bdb7bef21264

// To undo the migration:
1. Archive the v2 job in the UI
2. Unarchive the v1 job manually in the db:
update job_specs set deleted_at = null where id = 'fe279ed9-c36f-4eef-9dc1-bdb7bef21264'
update initiators set deleted_at = null where job_spec_id = 'fe279ed9-c36f-4eef-9dc1-bdb7bef21264'
```

- Improved support for Optimism chain. Added a new boolean `OPTIMISM_GAS_FEES` configuration variable which makes a call to estimate gas before all transactions, suitable for use with Optimism's L2 chain. When this option is used `ETH_GAS_LIMIT_DEFAULT` is ignored.

- Chainlink now supports routing certain calls to the eth node over HTTP instead of websocket, when available. This has a number of advantages - HTTP is more robust and simpler than websockets, reducing complexity and allowing us to make large queries without running the risk of hitting websocket send limits. The HTTP url should point to the same node as the ETH_URL and can be specified with an env var like so: `ETH_HTTP_URL=https://my.ethereumnode.example/endpoint`.

Adding an HTTP endpoint is particularly recommended for BSC, which is hitting websocket limitations on certain queries due to its large block size.

- Support for legacy pipeline (V1 job specs) can now be turned off by setting `ENABLE_LEGACY_JOB_PIPELINE=false`. This can yield marginal performance improvements if you don't need to support the legacy JSON job spec format.

## [0.10.5] - 2021-04-26

### Added

- Add `MockOracle.sol` for testing contracts
- Cron jobs can now be created for the v2 job pipeline:
```
type            = "cron"
schemaVersion   = 1
schedule        = "*/10 * * * *"
observationSource   = """
ds          [type=http method=GET url="http://example.com"];
ds_parse    [type=jsonparse path="data"];
ds -> ds_parse;
"""
```

### Changed

- Default for `JOB_PIPELINE_REAPER_THRESHOLD` has been reduced from 1 week to 1 day to save database space. This variable controls how long past job run history for OCR is kept. To keep the old behaviour, you can set `JOB_PIPELINE_REAPER_THRESHOLD=168h`
- Removed support for the env var `JOB_PIPELINE_PARALLELISM`.
- OCR jobs no longer show `TaskRuns` in success cases. This reduces
DB load and significantly improves the performance of archiving OCR jobs.
- Archiving OCR jobs should be 5-10x faster.

### Fixed

- Added `GAS_UPDATER_BATCH_SIZE` option to workaround `websocket: read limit exceeded` issues on BSC

- Basic support for Optimism chain: node no longer gets stuck with 'nonce too low' error if connection is lost

## [0.10.4] - 2021-04-05

### Added

- VRF Jobs now support an optional `coordinatorAddress` field that, when present, will tell the node to check the fulfillment status of any VRF request before attempting the fulfillment transaction. This will assist in the effort to run multiple nodes with one VRF key.

- Experimental: Add `DATABASE_BACKUP_MODE`, `DATABASE_BACKUP_FREQUENCY` and `DATABASE_BACKUP_URL` configuration variables

    - It's now possible to configure database backups: on node start and separately, to be run at given frequency. `DATABASE_BACKUP_MODE` enables the initial backup on node start (with one of the values: `none`, `lite`, `full` where `lite` excludes
    potentially large tables related to job runs, among others). Additionally, if `DATABASE_BACKUP_FREQUENCY` variable is set to a duration of
    at least '1m', it enables periodic backups.
    - `DATABASE_BACKUP_URL` can be optionally set to point to e.g. a database replica, in order to avoid excessive load on the main one. Example settings:
        1. `DATABASE_BACKUP_MODE="full"` and `DATABASE_BACKUP_FREQUENCY` not set, will run a full back only at the start of the node.
        2. `DATABASE_BACKUP_MODE="lite"` and `DATABASE_BACKUP_FREQUENCY="1h"` will lead to a partial backup on node start and then again a partial backup every one hour.

- Added periodic resending of eth transactions. This means that we no longer rely exclusively on gas bumping to resend unconfirmed transactions that got "lost" for whatever reason. This has two advantages:
    1. Chainlink no longer relies on gas bumping settings to ensure our transactions always end up in the mempool
    2. Chainlink will continue to resend existing transactions even in the event that heads are delayed. This is especially useful on chains like Arbitrum which have very long wait times between heads.
    - Periodic resending can be controlled using the `ETH_TX_RESEND_AFTER_THRESHOLD` env var (default 30s). Unconfirmed transactions will be resent periodically at this interval. It is recommended to leave this at the default setting, but it can be set to any [valid duration](https://golang.org/pkg/time/#ParseDuration) or to 0 to disable periodic resending.

- Logging can now be configured in the Operator UI.

- Tuned defaults for certain Eth-compatible chains

- Chainlink node now uses different sets of default values depending on the given Chain ID. Tuned configs are built-in for the following chains:
    - Ethereum Mainnet and test chains
    - Polygon (Matic)
    - BSC
    - HECO

- If you have manually set ENV vars specific to these chains, you may want to remove those and allow the node to use its configured defaults instead.

- New prometheus metric "tx_manager_num_tx_reverted" which counts the number of reverted transactions on chain.

### Fixed

- Under certain circumstances a poorly configured Explorer could delay Chainlink node startup by up to 45 seconds.

- Chainlink node now automatically sets the correct nonce on startup if you are restoring from a previous backup (manual setnextnonce is no longer necessary).

- Flux monitor jobs should now work correctly with [outlier-detection](https://github.com/smartcontractkit/external-adapters-js/tree/develop/composite/outlier-detection) and [market-closure](https://github.com/smartcontractkit/external-adapters-js/tree/develop/composite/market-closure) external adapters.

- Performance improvements to OCR job adds. Removed the pipeline_task_specs table
and added a new column `dot_id` to the pipeline_task_runs table which links a pipeline_task_run
to a dotID in the pipeline_spec.dot_dag_source.

- Fixed bug where node will occasionally submit an invalid OCR transmission which reverts with "address not authorized to sign".

- Fixed bug where a node will sometimes double submit on runlog jobs causing reverted transactions on-chain


## [0.10.3] - 2021-03-22

### Added

- Add `STATS_PUSHER_LOGGING` to toggle stats pusher raw message logging (DEBUG
  level).

- Add `ADMIN_CREDENTIALS_FILE` configuration variable

This variable defaults to `$ROOT/apicredentials` and when defined / the
file exists, any command using the CLI that requires authentication will use it
to automatically log in.

- Add `ETH_MAX_UNCONFIRMED_TRANSACTIONS` configuration variable

Chainlink node now has a maximum number of unconfirmed transactions that
may be in flight at any one time (per key).

If this limit is reached, further attempts to send transactions will fail
and the relevant job will be marked as failed.

Jobs will continue to fail until at least one transaction is confirmed
and the queue size is reduced. This is introduced as a sanity limit to
prevent unbounded sending of transactions e.g. in the case that the eth
node is failing to broadcast to the network.

The default is set to 500 which considered high enough that it should
never be reached under normal operation. This limit can be changed
by setting the `ETH_MAX_UNCONFIRMED_TRANSACTIONS` environment variable.

- Support requestNewRound in libocr

requestNewRound enables dedicated requesters to request a fresh report to
be sent to the contract right away regardless of heartbeat or deviation.

- New prometheus metric:

```
Name: "head_tracker_eth_connection_errors",
Help: "The total number of eth node connection errors",
```

- Gas bumping can now be disabled by setting `ETH_GAS_BUMP_THRESHOLD=0`

- Support for arbitrum

### Fixed

- Improved handling of the case where we exceed the configured TX fee cap in geth.

Node will now fatally error jobs if the total transaction costs exceeds the
configured cap (default 1 Eth). Also, it will no longer continue to bump gas on
transactions that started hitting this limit and instead continue to resubmit
at the highest price that worked.

Node operators should check their geth nodes and remove this cap if configured,
you can do this by running your geth node with `--rpc.gascap=0
--rpc.txfeecap=0` or setting these values in your config toml.

- Make head backfill asynchronous. This should eliminate some harmless but
  annoying errors related to backfilling heads, logged on startup and
  occasionally during normal operation on fast chains like Kovan.

- Improvements to the GasUpdater

Various efficiency and correctness improvements have been made to the
GasUpdater. It places less load on the ethereum node and now features re-org
detection.

Most notably, GasUpdater no longer takes a 24 block delay to "warm up" on
application start and instead loads all relevant block history immediately.
This means that the application gas price will always be updated correctly
after reboot before the first transaction is ever sent, eliminating the previous
scenario where the node could send underpriced or overpriced transactions for a
period after a reboot, until the gas updater caught up.

### Changed

- Bump `ORM_MAX_OPEN_CONNS` default from 10 to 20
- Bump `ORM_MAX_IDLE_CONNS` default from 5 to 10

Each Chainlink node will now use a maximum of 23 database connections (up from previous max of 13). Make sure your postgres database is tuned accordingly, especially if you are running multiple Chainlink nodes on a single database. If you find yourself hitting connection limits, you can consider reducing `ORM_MAX_OPEN_CONNS` but this may result in degraded performance.

- The global env var `JOB_PIPELINE_MAX_TASK_DURATION` is no longer supported
for OCR jobs.

## [0.10.2] - 2021-02-26

### Fixed

- Add contexts so that database queries timeout when necessary.
- Use manual updates instead of gorm update associations.

## [0.10.1] - 2021-02-25

### Fixed

- Prevent autosaving Task Spec on when Task Runs are saved to lower database load.

## [0.10.0] - 2021-02-22

### Fixed

- Fix a case where archiving jobs could try to delete it from the external initiator even if the job was not an EI job.
- Improved performance of the transaction manager by fetching receipts in
  batches. This should help prevent the node from getting stuck when processing
  large numbers of OCR jobs.
- Fixed a fluxmonitor job bug where submitting a value outside the acceptable range would stall the job
  permanently. Now a job spec error will be thrown if the polled answer is outside the
  acceptable range and no ethtx will be submitted. As additional protection, we also now
  check the receipts of the ethtx's and if they were reverted, we mark the ethtx task as failed.

### Breaking

- Squashed migrations into a single 1_initial migration. If you were running a version
  older than 0.9.10, you need to upgrade to 0.9.10 first before upgrading to the next
  version so that the migrations are run.

### Added

- A new Operator UI feature that visualize JSON and TOML job spec tasks on a 'New Job' page.

## [0.9.10] - 2021-01-30

### Fixed

- Fixed a UI bug with fluxmonitor jobs where initiator params were bunched up.
- Improved performance of OCR jobs to reduce database load. OCR jobs now run with unlimited parallelism and are not affected by `JOB_PIPELINE_PARALLELISM`.

### Added

- A new env var `JOB_PIPELINE_MAX_RUN_DURATION` has been added which controls maximum duration of the total run.

## [0.9.9] - 2021-01-18

### Added

- New CLI commands for key management:
  - `chainlink keys eth import`
  - `chainlink keys eth export`
  - `chainlink keys eth delete`
- All keys other than VRF keys now share the same password. If you have OCR, P2P, and ETH keys encrypted with different passwords, re-insert them into your DB encrypted with the same password prior to upgrading.

### Fixed

- Fixed reading of function selector values in DB.
- Support for bignums encoded in CBOR
- Silence spurious `Job spawner ORM attempted to claim locally-claimed job` warnings
- OCR now drops transmissions instead of queueing them if the node is out of Ether
- Fixed a long-standing issue where standby nodes would hold transactions open forever while waiting for a lock. This was preventing postgres from running necessary cleanup operations, resulting in bad database performance. Any node operators running standby failover chainlink nodes should see major database performance improvements with this release and may be able to reduce the size of their database instances.
- Fixed an issue where expired session tokens in operator UI would cause a large number of requests to be sent to the node, resulting in a temporary rate-limit and 429 errors.
- Fixed issue whereby http client could leave too many open file descriptors

### Changed

- Key-related API endpoints have changed. All key-related commands are now namespaced under `/v2/keys/...`, and are standardized across key types.
- All key deletion commands now perform a soft-delete (i.e. archive) by default. A special CLI flag or query string parameter must be provided to hard-delete a key.
- Node now supports multiple OCR jobs sharing the same peer ID. If you have more than one key in your database, you must now specify `P2P_PEER_ID` to indicate which key to use.
- `DATABASE_TIMEOUT` is now set to 0 by default, so that nodes will wait forever for a lock. If you already have `DATABASE_TIMEOUT=0` set explicitly in your env (most node operators) then you don't need to do anything. If you didn't have it set, and you want to keep the old default behaviour where a node exits shortly if it can't get a lock, you can manually set `DATABASE_TIMEOUT=500ms` in your env.
- OCR bootstrap node no longer sends telemetry to the endpoint specified in the OCR job spec under `MonitoringEndpoint`.

## [0.9.8] - 2020-12-17

### Fixed

- An issue where the node would emit warnings on startup for fluxmonitor contracts

## [0.9.7] - 2020-12-14

### Added

- OCR bootstrap node now sends telemetry to the endpoint specified in the OCR job spec under `MonitoringEndpoint`.
- Adds "Account addresses" table to the `/keys` page.

### Changed

- Old jobs now allow duplicate job names. Also, if the name field is empty we no longer generate a name.
- Removes broken `ACCOUNT_ADDRESS` field from `/config` page.

### Fixed

- Brings `/runs` tab back to the operator UI.
- Signs out a user from operator UI on authentication error.
- OCR jobs no longer require defining v1 bootstrap peers unless `P2P_NETWORKING_STACK=V1`

#### BREAKING CHANGES

- Commands for creating/managing legacy jobs and OCR jobs have changed, to reduce confusion and accommodate additional types of jobs using the new pipeline.
- If `P2P_NETWORKING_STACK=V1V2`, then `P2PV2_BOOTSTRAPPERS` must also be set

#### V1 jobs

`jobs archive` => `job_specs archive`
`jobs create` => `job_specs create`
`jobs list` => `job_specs list`
`jobs show` => `job_specs show`

#### V2 jobs (currently only applies to OCR)

`jobs createocr` => `jobs create`
`jobs deletev2` => `jobs delete`
`jobs run` => `jobs run`

## [0.9.6] - 2020-11-23

- OCR pipeline specs can now be configured on a per-task basis to allow unrestricted network access for http tasks. Example like so:

```
ds1          [type=http method=GET url="http://example.com" allowunrestrictednetworkaccess="true"];
ds1_parse    [type=jsonparse path="USD" lax="true"];
ds1_multiply [type=multiply times=100];
ds1 -> ds1_parse -> ds1_multiply;
```

- New prometheus metrics as follows:

```
Name: "pipeline_run_errors",
Help: "Number of errors for each pipeline spec",

Name: "pipeline_run_total_time_to_completion",
Help: "How long each pipeline run took to finish (from the moment it was created)",

Name: "pipeline_tasks_total_finished",
Help: "The total number of pipline tasks which have finished",

Name: "pipeline_task_execution_time",
Help: "How long each pipeline task took to execute",

Name: "pipeline_task_http_fetch_time",
Help: "Time taken to fully execute the HTTP request",

Name: "pipeline_task_http_response_body_size",
Help: "Size (in bytes) of the HTTP response body",

Name: "pipeline_runs_queued",
Help: "The total number of pipline runs that are awaiting execution",

Name: "pipeline_task_runs_queued",
Help: "The total number of pipline task runs that are awaiting execution",
```

### Changed

Numerous key-related UX improvements:

- All key-related commands have been consolidated under the `chainlink keys` subcommand:
  - `chainlink createextrakey` => `chainlink keys eth create`
  - `chainlink admin info` => `chainlink keys eth list`
  - `chainlink node p2p [create|list|delete]` => `chainlink keys p2p [create|list|delete]`
  - `chainlink node ocr [create|list|delete]` => `chainlink keys ocr [create|list|delete]`
  - `chainlink node vrf [create|list|delete]` => `chainlink keys vrf [create|list|delete]`
- Deleting OCR key bundles and P2P key bundles now archives them (i.e., soft delete) so that they can be recovered if needed. If you want to hard delete a key, pass the new `--hard` flag to the command, e.g. `chainlink keys p2p delete --hard 6`.
- Output from ETH/OCR/P2P/VRF key CLI commands now renders consistently.
- Deleting an OCR/P2P/VRF key now requires confirmation from the user. To skip confirmation (e.g. in shell scripts), pass `--yes` or `-y`.
- The `--ocrpassword` flag has been removed. OCR/P2P keys now share the same password at the ETH key (i.e., the password specified with the `--password` flag).

Misc:

- Two new env variables are added `P2P_ANNOUNCE_IP` and `P2P_ANNOUNCE_PORT` which allow node operators to override locally detected values for the chainlink node's externally reachable IP/port.
- `OCR_LISTEN_IP` and `OCR_LISTEN_PORT` have been renamed to `P2P_LISTEN_IP` and `P2P_LISTEN_PORT` for consistency.
- Support for adding a job with the same name as one that was deleted.

### Fixed

- Fixed an issue where the HTTP adapter would send an empty body on retries.
- Changed the default `JOB_PIPELINE_REAPER_THRESHOLD` value from `7d` to `168h` (hours are the highest time unit allowed by `time.Duration`).

## [0.9.5] - 2020-11-12

### Changed

- Updated from Go 1.15.4 to 1.15.5.

## [0.9.4] - 2020-11-04

### Fixed

- Hotfix to fix an issue with httpget adapter

## [0.9.3] - 2020-11-02

### Added

- Add new subcommand `node hard-reset` which is used to remove all state for unstarted and pending job runs from the database.

### Changed

- Chainlink now requires Postgres >= 11.x. Previously this was a recommendation, this is now a hard requirement. Migrations will fail if run on an older version of Postgres.
- Database improvements that greatly reduced the number of open Postgres connections
- Operator UI /jobs page is now searchable
- Jobs now accept a name field in the jobspecs

## [0.9.2] - 2020-10-15

### Added

- Bulletproof transaction manager enabled by default
- Fluxmonitor support enabled by default

### Fixed

- Improve transaction manager architecture to be more compatible with `ETH_SECONDARY_URL` option (i.e. concurrent transaction submission to multiple different eth nodes). This also comes with some minor performance improvements in the tx manager and more correct handling of some extremely rare edge cases.
- As a side effect, we now no longer handle the case where an external wallet used the chainlink ethereum private key to send a transaction. This use-case was already explicitly unsupported, but we made a best-effort attempt to handle it. We now make no attempt at all to handle it and doing this WILL result in your node not sending the data that it expected to be sent for the nonces that were used by an external wallet.
- Operator UI now shows booleans correctly

### Changed

- ETH_MAX_GAS_PRICE_WEI now 1500Gwei by default

## [0.8.18] - 2020-10-01

### Fixed

- Prometheus gas_updater_set_gas_price metric now only shows last gas price instead of every block since restart

## [0.8.17] - 2020-09-28

### Added

- Add new env variable ETH_SECONDARY_URL. Default is unset. You may optionally set this to a http(s) ethereum RPC client URL. If set, transactions will also be broadcast to this secondary ethereum node. This allows transaction broadcasting to be more robust in the face of primary ethereum node bugs or failures.
- Remove configuration option ORACLE_CONTRACT_ADDRESS, it had no effect
- Add configuration option OPERATOR_CONTRACT_ADDRESS, it filters the contract addresses the node should listen to for Run Logs
- At startup, the chainlink node will create a new funding address. This will initially be used to pay for cancelling stuck transactions.

### Fixed

- Gas bumper no longer hits database constraint error if ETH_MAX_GAS_PRICE_WEI is reached (this was actually mostly harmless, but the errors were annoying)

### Changes

- ETH_MAX_GAS_PRICE_WEI now defaults to 1500 gwei

## [0.8.16] - 2020-09-18

### Added

- The chainlink node now will bump a limited configurable number of transactions at once. This is configured with the ETH_GAS_BUMP_TX_DEPTH variable which is 10 by default. Set to 0 to disable (the old behaviour).

### Fixed

- ETH_DISABLED flag works again

## [0.8.15] - 2020-09-14

### Added

- Chainlink header images to the following `README.md` files: root, core,
  evm-contracts, and evm-test-helpers.
- Database migrations: new log_consumptions records will contain the number of the associated block.
  This migration will allow future version of chainlink to automatically clean up unneeded log_consumption records.
  This migration should execute very fast.
- External Adapters for the Flux Monitor will now receive the Flux Monitor round state info as the meta payload.
- Reduce frequency of balance checking.

### Fixed

Previously when the node was overloaded with heads there was a minor possibility it could get backed up with a very large head queue, and become unstable. Now, we drop heads instead in this case and noisily emit an error. This means the node should more gracefully handle overload conditions, although this is still dangerous and node operators should deal with it immediately to avoid missing jobs.

A new environment variable is introduced to configure this, called `ETH_HEAD_TRACKER_MAX_BUFFER_SIZE`. It is recommended to leave this set to the default of "3".

A new prometheus metric is also introduced to track dropped heads, called `head_tracker_num_heads_dropped`. You may wish to set an alert on a rule such as `increase(chainlink_dropped_heads[5m]) > 0`.

## [0.8.14] - 2020-09-02

## Changed

- Fix for gas bumper
- Fix for broadcast-transactions function

## [0.8.13] - 2020-08-31

## Changed

- Fix for gas bumper
- Fix for broadcast-transactions function

## [0.8.13] - 2020-08-31

### Changed

- Performance improvements when using BulletproofTxManager.

## [0.8.12] - 2020-08-10

### Fixed

- Added a workaround for Infura users who are seeing "error getting balance: header not found".
  This behaviour is due to Infura announcing it has a block, but when we request our balance in this block, the eth node doesn't have the block in memory. The workaround is to add a configurable lag time on balance update requests. The default is set to 1 but this is configurable via a new environment variable `ETH_BALANCE_MONITOR_BLOCK_DELAY`.

## [0.8.11] - 2020-07-27

### Added

- Job specs now support pinning to multiple keys using the new `fromAddresses` field in the ethtx task spec.

### Changed

- Using `fromAddress` in ethtx task specs has been deprecated. Please use `fromAddresses` instead.

### Breaking changes

- Support for RunLogTopic0original and RunLogTopic20190123withFullfillmentParams logs has been dropped. This should not affect any users since these logs predate Chainlink's mainnet launch and have never been used on mainnet.

IMPORTANT: The selection mechanism for keys has changed. When an ethtx task spec is not pinned to a particular key by defining `fromAddress` or `fromAddresses`, the node will now cycle through all available keys in round-robin fashion. This is a change from the previous behaviour where nodes would only pick the earliest created key.

This is done to allow increases in throughput when a node operator has multiple whitelisted addresses for their oracle.

If your node has multiple keys, you will need to take one of the three following actions:

1. Make sure all keys are valid for all job specs
2. Pin job specs to a valid subset of key(s) using `fromAddresses`
3. Delete the key(s) you don't want to use

If your node only has one key, no action is required.

## [0.8.10] - 2020-07-14

### Fixed

- Incorrect sequence on keys table in some edge cases

## [0.8.9] - 2020-07-13

### Added

- Added a check on sensitive file ownership that gives a warning if certain files are not owned by the user running chainlink
- Added mechanism to asynchronously communicate when a job spec has an ethereum interaction error (or any async error) with a UI screen
- Gas Bumper now bumps based on the current gas price instead of the gas price of the original transaction

### Fixed

- Support for multiple node addresses

## [0.8.8] - 2020-06-29

### Added

- `ethtx` tasks now support a new parameter, `minRequiredOutgoingConfirmations` which allows you to tune how many confirmations are required before moving on from an `ethtx` task on a per-task basis (only works with BulletproofTxManager). If it is not supplied, the default of `MIN_OUTGOING_CONFIRMATIONS` is used (same as the old behaviour).

### Changed

- HeadTracker now automatically backfills missing heads up to `ETH_FINALITY_DEPTH`
- The strategy for gas bumping has been changed to produce a potentially higher gas cost in exchange for the transaction getting through faster.

### Breaking changes

- `admin withdraw` command has been removed. This was only ever useful to withdraw LINK if the Oracle contract was owned by the Chainlink node address. It is no longer recommended having the Oracle owner be the chainlink node address.
- Fixed `txs create` to send the amount in Eth not in Wei (as per the documentation)

## [0.8.7] - 2020-06-15

### Added

This release contains a number of features aimed at improving the node's reliability when putting transactions on-chain.

- An experimental new transaction manager is introduced that delivers reliability improvements compared to the old one, especially when faced with difficult network conditions or spiking gas prices. It also reduces load on the database and makes fewer calls to the eth node compared to the old tx manager.
- Along with the new transaction manager is a local client command for manually controlling the node nonce - `setnextnonce`. This should never be necessary under normal operation and is included only for use in emergencies.
- New prometheus metrics for the head tracker:
  - `head_tracker_heads_in_queue` - The number of heads currently waiting to be executed. You can think of this as the 'load' on the head tracker. Should rarely or never be more than 0.
  - `head_tracker_callback_execution_duration` - How long it took to execute all callbacks. If the average of this exceeds the time between blocks, your node could lag behind and delay transactions.
- Nodes transmit their build info to Explorer for better debugging/tracking.

### Env var changes

- `ENABLE_BULLETPROOF_TX_MANAGER` - set this to true to enable the experimental new transaction manager
- `ETH_GAS_BUMP_PERCENT` default value has been increased from 10% to 20%
- `ETH_GAS_BUMP_THRESHOLD` default value has been decreased from 12 to 3
- `ETH_FINALITY_DEPTH` specifies how deep protection should be against re-orgs. The default is 50. It only applies if BulletproofTxManager is enabled. It is not recommended changing this setting.
- `EthHeadTrackerHistoryDepth` specifies how many heads the head tracker should keep in the database. The default is 100. It is not recommended changing this setting.
- Update README.md with links to mockery, jq, and gencodec as they are required to run `go generate ./...`

## [0.8.6] - 2020-06-08

### Added

- The node now logs the eth client RPC calls
- More reliable Ethereum block header tracking
- Limit the amount of an HTTP response body that the node will read
- Make Aggregator contract interface viewable
- More resilient handling of chain reorganizations

## [0.8.5] - 2020-06-01

### Added

- The chainlink node can now be configured to backfill logs from `n` blocks after a
  connection to the ethereum client is reset. This value is specified with an environment
  variable `BLOCK_BACKFILL_DEPTH`.
- The chainlink node now sets file permissions on sensitive files on startup (tls, .api, .env, .password and secret)
- AggregatorInterface now has description and version fields.

### Changed

- Solidity: Renamed the previous `AggregatorInterface.sol` to
  `HistoricAggregatorInterface.sol`. Users are encouraged to use the new methods
  introduced on the `AggregatorInterface`(`getRoundData` and `latestRoundData`),
  as they return metadata to indicate freshness of the data in a single
  cross-contract call.
- Solidity: Marked `HistoricAggregatorInterface` methods (`latestAnswer`,
  `latestRound`, `latestTimestamp`, `getAnswer`, `getTimestamp`) as deprecated
  on `FluxAggregator`, `WhitelistedAggregator`, `AggregatorProxy`,
  `WhitelistedAggregatorProxy`.
- Updated the solidity compiler version for v0.6 from 0.6.2 to 0.6.6.
- AccessControlledAggregatorProxy checks an external contract for users to be able to
  read functions.

### Fixed

- Fluxmonitor jobs now respect the `minPayment` field on job specs and won't poll if the contract
  does not have sufficient funding. This allows certain jobs to require a larger payment
  than `MINIMUM_CONTRACT_PAYMENT`.

## [0.8.4] - 2020-05-18

### Added

- Fluxmonitor initiators may now optionally include an `absoluteThreshold`
  parameter. To trigger a new on-chain report, the absolute difference in the feed
  value must change by at least the `absoluteThreshold` value. If it is
  unspecified or zero, fluxmonitor behavior is unchanged.
- Database Migrations: Add created_at and updated_at to all tables allowing for
  better historical insights. This migration may take a minute or two on large
  databases.

### Fixed

- Fix incorrect permissions on some files written by the node
  Prevent a case where duplicate ethereum keys could be added
  Improve robustness and reliability of ethtx transaction logic

## [0.8.3] - 2020-05-04

### Added

- Added Changelog.
- Database Migrations: There a number of database migrations included in this
  release as part of our ongoing effort to make the node even more reliable and
  stable, and build a firm foundation for future development.

### Changed

- New cron strings MUST now include time zone. If you want your jobs to run in
  UTC for example: `CRON_TZ=UTC * * * * *`. Previously, jobs specified without a
  time zone would run in the server's native time zone, which in most cases is UTC
  but this was never guaranteed.

### Fixed

- Fix crash in experimental gas updater when run on Kovan network

## [0.8.2] - 2020-04-20

## [0.8.1] - 2020-04-08

## [0.8.0] - 2020-04-06<|MERGE_RESOLUTION|>--- conflicted
+++ resolved
@@ -15,7 +15,7 @@
 - `forwardingAllowed` per job attribute to allow forwarding txs submitted by the job.
 - Keypath now supports paths with any depth, instead of limiting it to 2
 - `Arbitrum` chains are no longer restricted to only `FixedPrice` `GAS_ESTIMATOR_MODE`
-- Updated `Arbitrum Rinkeby & Mainnet` configurations for Nitro
+- Updated `Arbitrum Rinkeby & Mainnet & Mainnet` configurationss for Nitro
 - Add `Arbitrum Goerli` configuration
 - It is now possible to use the same key across multiple chains.
 - `NODE_SELECTION_MODE` (`EVM.NodePool.SelectionMode`) controls node picking strategy. Supported values: `HighestHead` (default) and `RoundRobin`:
@@ -30,13 +30,7 @@
     - Enable a key for a particular chain:
       - `chainlink keys eth chain --address "0xEXAMPLE" --evmChainID 99 --enable`
     - Disable a key for a particular chain:
-<<<<<<< HEAD
       - `chainlink keys eth chain --address "0xEXAMPLE" --evmChainID 99 --disable`
-=======
-      - `chainlink evm keys chain --address "0xEXAMPLE" --evmChainID 99 --setEnabled false`
-    - Abandon all currently pending transactions (use with caution!):
-      - `chainlink evm keys chain --address "0xEXAMPLE" --evmChainID 99 --nuke`
->>>>>>> 1829025c
 
 ### Changed
 
