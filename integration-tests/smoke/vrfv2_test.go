--- conflicted
+++ resolved
@@ -130,11 +130,7 @@
 		job, err = n.MustCreateJob(&client.VRFV2JobSpec{
 			Name:                     fmt.Sprintf("vrf-%s", jobUUID),
 			CoordinatorAddress:       coordinator.Address(),
-<<<<<<< HEAD
-			FromAddresses:            []string{oracleAddr},
-=======
 			FromAddresses:            []string{oracleAddress},
->>>>>>> e18eb456
 			EVMChainID:               fmt.Sprint(chainClient.GetNetworkConfig().ChainID),
 			MinIncomingConfirmations: minimumConfirmations,
 			PublicKey:                pubKeyCompressed,
