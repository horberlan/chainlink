--- conflicted
+++ resolved
@@ -52,11 +52,8 @@
 type MercuryTestEnv struct {
 	Namespace             string
 	NsPrefix              string
-<<<<<<< HEAD
 	Chart                 string
 	Config                *mercuryTestConfig
-=======
->>>>>>> d5867c17
 	Env                   *environment.Environment
 	ChainlinkNodes        []*client.Chainlink
 	MockserverClient      *ctfClient.MockserverClient
@@ -144,14 +141,6 @@
 // MS_DATABASE_FIRST_ADMIN_ID: mercury server admin id
 // MS_DATABASE_FIRST_ADMIN_KEY: mercury server admin key
 // MS_DATABASE_FIRST_ADMIN_ENCRYPTED_KEY: mercury server admin encrypted key
-<<<<<<< HEAD
-func NewMercuryTestEnv(t *testing.T, namespacePrefix string) (*MercuryTestEnv, error) {
-	testEnv := &MercuryTestEnv{}
-	testEnv.T = t
-	testEnv.NsPrefix = namespacePrefix
-	testEnv.KeepEnv = os.Getenv("MERCURY_KEEP_ENV") == "true"
-	envTTL, err := strconv.ParseUint(os.Getenv("MERCURY_ENV_TTL_MINS"), 10, 64)
-=======
 // Optional envs:
 // MERCURY_ENV_CONFIG_PATH: path to saved mercury test env config
 // MERCURY_KEEP_ENV: Env config file will be generated and the env will not be destroyed when true
@@ -183,7 +172,6 @@
 
 	keepEnv = os.Getenv("MERCURY_KEEP_ENV") == "true"
 	ttl, err := strconv.ParseUint(os.Getenv("MERCURY_ENV_TTL_MINS"), 10, 64)
->>>>>>> d5867c17
 	if err == nil {
 		envTTL = time.Duration(ttl) * time.Minute
 	} else {
@@ -194,7 +182,6 @@
 	if mschart == "" {
 		return nil, errors.New("MERCURY_CHART should be provided, a local path or a name of a mercury-server helm chart")
 	}
-	testEnv.Chart = mschart
 
 	// Load mercury env info from a config file if it exists
 	configPath := os.Getenv("MERCURY_ENV_CONFIG_PATH")
@@ -232,13 +219,8 @@
 		isExistingTestEnv = false
 	}
 
-<<<<<<< HEAD
-	return testEnv, nil
-}
-=======
 	chainId = networks.SelectedNetwork.ChainID
 	evmNetwork, evmConfig := setupEvmNetwork()
->>>>>>> d5867c17
 
 	env, chainlinkNodes, err := setupDON(envTTL, namespace, namespacePrefix, isExistingTestEnv,
 		evmNetwork, evmConfig)
@@ -315,6 +297,7 @@
 	return &MercuryTestEnv{
 		Namespace:         namespace,
 		NsPrefix:          namespacePrefix,
+		Chart:             mschart,
 		Env:               env,
 		EnvTTL:            envTTL,
 		KeepEnv:           keepEnv,
@@ -740,11 +723,7 @@
 		settings["resources"] = serverSettings
 	}
 
-<<<<<<< HEAD
-	testEnv.AddHelm(mshelm.New(e.Chart, "", settings)).Run()
-=======
-	env.AddHelm(mshelm.New(settings)).Run()
->>>>>>> d5867c17
+	env.AddHelm(mshelm.New(env.Chart, "", settings)).Run()
 
 	msRemoteUrl := env.URLs[mshelm.URLsKey][0]
 	msLocalUrl := env.URLs[mshelm.URLsKey][1]
